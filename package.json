--- conflicted
+++ resolved
@@ -1,10 +1,6 @@
 {
   "name": "hysteria-orm",
-<<<<<<< HEAD
   "version": "0.8.0",
-=======
-  "version": "0.7.2",
->>>>>>> 175c3d2e
   "license": "MIT",
   "description": "Yet another orm for Javascript and Typescript no one asked for",
   "type": "module",
