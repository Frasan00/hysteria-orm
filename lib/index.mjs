var __defProp = Object.defineProperty;
var __getOwnPropDesc = Object.getOwnPropertyDescriptor;
var __decorateClass = (decorators, target, key, kind) => {
  var result = kind > 1 ? void 0 : kind ? __getOwnPropDesc(target, key) : target;
  for (var i = decorators.length - 1, decorator; i >= 0; i--)
    if (decorator = decorators[i])
      result = (kind ? decorator(target, key, result) : decorator(result)) || result;
  if (kind && result)
    __defProp(target, key, result);
  return result;
};

// src/index.ts
import "reflect-metadata";

// src/data_source.ts
import dotenv from "dotenv";
dotenv.config();
var DataSource = class {
  constructor(input) {
    if (this.type === "mongo") {
      this.handleMongoSource(input?.url);
      return;
    }
    this.handleSqlSource(input);
  }
  handleMongoSource(url) {
    this.type = "mongo";
  }
  handleSqlSource(input) {
    this.type = input?.type || process.env.DB_TYPE;
    this.host = input?.host || process.env.DB_HOST;
    this.port = +input?.port || +process.env.DB_PORT;
    this.username = input?.username || process.env.DB_USER;
    this.password = input?.password || process.env.DB_PASSWORD;
    this.database = input?.database || process.env.DB_DATABASE;
    this.logs = Boolean(input?.logs) || Boolean(process.env.DB_LOGS) || false;
    if (!this.port) {
      switch (this.type) {
        case "mysql":
        case "mariadb":
          this.port = 3306;
          break;
        case "postgres":
          this.port = 5432;
          break;
        case "mongo":
          this.port = 27017;
          break;
        case "sqlite":
          break;
        default:
          throw new Error(
            "Database type not provided in the envs nor in the connection details"
          );
      }
    }
  }
};

// src/sql/migrations/migration.ts
import path from "path";

// src/sql/migrations/schema/schema.ts
import dotenv2 from "dotenv";

// src/sql/resources/migrations/CREATE_TABLE.ts
var createTableTemplate = {
  createTableIfNotExists: (table, dbType) => {
    switch (dbType) {
      case "mysql":
      case "mariadb":
        return `CREATE TABLE IF NOT EXISTS \`${table}\` (
`;
      case "postgres":
        return `CREATE TABLE IF NOT EXISTS "${table}" (
`;
      case "sqlite":
        return `CREATE TABLE IF NOT EXISTS "${table}" (
`;
      default:
        throw new Error("Unsupported database type");
    }
  },
  createTable: (table, dbType) => {
    switch (dbType) {
      case "mysql":
      case "mariadb":
        return `CREATE TABLE \`${table}\` (
`;
      case "postgres":
        return `CREATE TABLE "${table}" (
`;
      case "sqlite":
        return `CREATE TABLE "${table}" (
`;
      default:
        throw new Error("Unsupported database type");
    }
  },
  createTableEnd: "\n);"
};
var CREATE_TABLE_default = createTableTemplate;

// src/sql/resources/migrations/DROP_TABLE.ts
var dropTableTemplate = (table, ifExists, dbType) => {
  switch (dbType) {
    case "mariadb":
    case "mysql":
      return ifExists ? `DROP TABLE IF EXISTS \`${table}\`` : `DROP TABLE \`${table}\``;
    case "postgres":
      return ifExists ? `DROP TABLE IF EXISTS "${table}"` : `DROP TABLE "${table}"`;
    case "sqlite":
      return ifExists ? `DROP TABLE IF EXISTS "${table}"` : `DROP TABLE "${table}"`;
    default:
      throw new Error("Unsupported database type");
  }
};
var DROP_TABLE_default = dropTableTemplate;

// src/sql/migrations/column/alter_table/column_builder_alter.ts
import { DateTime } from "luxon";

// src/utils/logger.ts
import winston from "winston";
var colors = {
  info: "\x1B[32m",
  warn: "\x1B[33m",
  error: "\x1B[31m"
};
var logFormat = winston.format.combine(
  winston.format.timestamp({ format: "YYYY-MM-DD HH:mm:ss" }),
  winston.format.printf(({ level, message, timestamp }) => {
    const color = colors[level] || "\x1B[0m";
    return `${timestamp} ${color}${level}\x1B[0m: ${color}${message}\x1B[0m`;
  })
);
var consoleTransport = new winston.transports.Console();
var fileTransport = new winston.transports.File({ filename: "logfile.log" });
var logger = winston.createLogger({
  format: logFormat,
  transports: [consoleTransport, fileTransport]
});
function log(query, logs, params) {
  if (!logs) {
    return;
  }
  if (params && params.length) {
    params.forEach((param, index) => {
      let formattedParam = null;
      if (typeof param === "string") {
        formattedParam = `'${param}'`;
      } else if (typeof param === "object" && param !== null && Object.keys(param).length > 0) {
        formattedParam = `'${JSON.stringify(param)}'`;
      } else {
        formattedParam = param;
      }
      query = query.replace(/\?/, formattedParam);
      const pgPlaceholder = new RegExp(`\\$${index + 1}`, "g");
      query = query.replace(pgPlaceholder, formattedParam);
    });
  }
  logger.info("\n" + query);
}
function queryError(error) {
  logger.error("query Failed ", error);
}
var logger_default = logger;

// src/sql/migrations/column/create_table/column_options_builder.ts
var ColumnOptionsBuilder = class _ColumnOptionsBuilder {
  constructor(table, queryStatements, partialQuery, sqlType, columnName = "", columnReferences = []) {
    this.table = table;
    this.queryStatements = queryStatements;
    this.partialQuery = partialQuery;
    this.sqlType = sqlType;
    this.columnName = columnName;
    this.columnReferences = columnReferences;
  }
  /**
   * @description Makes the column nullable
   */
  nullable() {
    this.partialQuery += " NULL";
    return new _ColumnOptionsBuilder(
      this.table,
      this.queryStatements,
      this.partialQuery,
      this.sqlType,
      this.columnName,
      this.columnReferences
    );
  }
  default(value) {
    this.partialQuery += ` DEFAULT ${value}`;
    return new _ColumnOptionsBuilder(
      this.table,
      this.queryStatements,
      this.partialQuery,
      this.sqlType,
      this.columnName,
      this.columnReferences
    );
  }
  /**
   * @description Makes the column unsigned allowing only positive values
   */
  unsigned() {
    this.partialQuery += " UNSIGNED";
    return new _ColumnOptionsBuilder(
      this.table,
      this.queryStatements,
      this.partialQuery,
      this.sqlType,
      this.columnName,
      this.columnReferences
    );
  }
  /**
   * @description Makes the column not nullable
   */
  notNullable() {
    this.partialQuery += " NOT NULL";
    return new _ColumnOptionsBuilder(
      this.table,
      this.queryStatements,
      this.partialQuery,
      this.sqlType,
      this.columnName,
      this.columnReferences
    );
  }
  /**
   * @description Makes the column the primary key
   */
  primary() {
    switch (this.sqlType) {
      case "mysql":
      case "mariadb":
        this.partialQuery += " PRIMARY KEY";
        return new _ColumnOptionsBuilder(
          this.table,
          this.queryStatements,
          this.partialQuery,
          this.sqlType,
          this.columnName,
          this.columnReferences
        );
      case "postgres":
        this.partialQuery += " PRIMARY KEY";
        return new _ColumnOptionsBuilder(
          this.table,
          this.queryStatements,
          this.partialQuery,
          this.sqlType,
          this.columnName,
          this.columnReferences
        );
      case "sqlite":
        this.partialQuery += " PRIMARY KEY";
        return new _ColumnOptionsBuilder(
          this.table,
          this.queryStatements,
          this.partialQuery,
          this.sqlType,
          this.columnName,
          this.columnReferences
        );
      default:
        throw new Error("Unsupported SQL type");
    }
  }
  /**
   * @description Adds an unique constraint
   */
  unique() {
    this.partialQuery += " UNIQUE";
    return new _ColumnOptionsBuilder(
      this.table,
      this.queryStatements,
      this.partialQuery,
      this.sqlType,
      this.columnName,
      this.columnReferences
    );
  }
  /**
   * @description Adds an auto increment - only for mysql
   */
  autoIncrement() {
    switch (this.sqlType) {
      case "mysql":
      case "mariadb":
        this.partialQuery += " AUTO_INCREMENT";
        return new _ColumnOptionsBuilder(
          this.table,
          this.queryStatements,
          this.partialQuery,
          this.sqlType
        );
      case "postgres":
        throw new Error("Auto Increment not supported for PostgreSQL");
      case "sqlite":
        throw new Error("Auto Increment not supported for sqlite");
      default:
        throw new Error("Unsupported SQL type");
    }
  }
  /**
   * @description Adds a foreign key with a specific constraint
   * @param table
   * @param column
   */
  references(table, column2, options) {
    this.columnReferences?.push({
      table,
      column: column2,
      onDelete: options?.onDelete,
      onUpdate: options?.onUpdate
    });
    return new _ColumnOptionsBuilder(
      this.table,
      this.queryStatements,
      this.partialQuery,
      this.sqlType,
      this.columnName,
      this.columnReferences
    );
  }
  /**
   * @description Chains a new column creation
   */
  newColumn() {
    this.partialQuery += ",\n";
    return new ColumnTypeBuilder(
      this.table,
      this.queryStatements,
      this.partialQuery,
      this.sqlType
    );
  }
  /**
   * @description Commits the column creation - if omitted, the migration will be run empty
   */
  commit() {
    if (this.columnReferences.length) {
      this.columnReferences.forEach((reference) => {
        switch (this.sqlType) {
          case "mysql":
          case "mariadb":
            this.partialQuery += `,
CONSTRAINT fk_${this.table}_${this.columnName} FOREIGN KEY (${this.columnName}) REFERENCES ${reference.table}(${reference.column}) ${reference.onDelete ? `ON DELETE ${reference.onDelete}` : ""} ${reference.onUpdate ? `ON UPDATE ${reference.onUpdate}` : ""}`;
            break;
          case "postgres":
            this.partialQuery += `,
CONSTRAINT fk_${this.table}_${this.columnName} FOREIGN KEY (${this.columnName}) REFERENCES ${reference.table}(${reference.column}) ${reference.onDelete ? `ON DELETE ${reference.onDelete}` : ""} ${reference.onUpdate ? `ON UPDATE ${reference.onUpdate}` : ""}`;
            break;
          case "sqlite":
            this.partialQuery += `,
FOREIGN KEY (${this.columnName}) REFERENCES ${reference.table}(${reference.column}) ${reference.onDelete ? `ON DELETE ${reference.onDelete}` : ""} ${reference.onUpdate ? `ON UPDATE ${reference.onUpdate}` : ""}`;
            break;
          default:
            throw new Error("Unsupported SQL type");
        }
      });
    }
    this.partialQuery += "\n";
    this.partialQuery += ");";
    this.queryStatements.push(this.partialQuery);
  }
};

// src/sql/migrations/column/create_table/column_type_builder.ts
var ColumnTypeBuilder = class {
  constructor(table, queryStatements, partialQuery, sqlType) {
    this.table = table;
    this.queryStatements = queryStatements;
    this.partialQuery = partialQuery;
    this.sqlType = sqlType;
    this.columnName = "";
  }
  string(name, length = 255) {
    switch (this.sqlType) {
      case "mariadb":
      case "mysql":
        this.columnName = name;
        this.partialQuery += `${name} VARCHAR(${length})`;
        break;
      case "postgres":
        this.columnName = name;
        this.partialQuery += `${name} VARCHAR(${length})`;
        break;
      case "sqlite":
        this.columnName = name;
        this.partialQuery += `${name} TEXT`;
        break;
      default:
        throw new Error("Unsupported SQL type");
    }
    return new ColumnOptionsBuilder(
      this.table,
      this.queryStatements,
      this.partialQuery,
      this.sqlType,
      this.columnName
    );
  }
  varchar(name, length = 255) {
    switch (this.sqlType) {
      case "mariadb":
      case "mysql":
        this.columnName = name;
        this.partialQuery += `${name} VARCHAR(${length})`;
        break;
      case "postgres":
        this.columnName = name;
        this.partialQuery += `${name} VARCHAR(${length})`;
        break;
      case "sqlite":
        this.columnName = name;
        this.partialQuery += `${name} TEXT`;
        break;
      default:
        throw new Error("Unsupported SQL type");
    }
    return new ColumnOptionsBuilder(
      this.table,
      this.queryStatements,
      this.partialQuery,
      this.sqlType,
      this.columnName
    );
  }
  uuid(name) {
    switch (this.sqlType) {
      case "postgres":
        this.columnName = name;
        this.partialQuery += `${name} UUID`;
        break;
      case "mariadb":
      case "mysql":
        this.columnName = name;
        this.partialQuery += `${name} CHAR(36)`;
        break;
      case "sqlite":
        logger_default.warn("sqlite does not support UUID, using text instead");
        this.columnName = name;
        this.partialQuery += `${name} TEXT`;
        break;
      default:
        throw new Error("Unsupported SQL type");
    }
    return new ColumnOptionsBuilder(
      this.table,
      this.queryStatements,
      this.partialQuery,
      this.sqlType,
      this.columnName
    );
  }
  tinytext(name) {
    switch (this.sqlType) {
      case "mariadb":
      case "mysql":
        this.columnName = name;
        this.partialQuery += `${name} TINYTEXT`;
        break;
      case "postgres":
        this.columnName = name;
        this.partialQuery += `${name} TEXT`;
        break;
      case "sqlite":
        this.columnName = name;
        this.partialQuery += `${name} TEXT`;
        break;
      default:
        throw new Error("Unsupported SQL type");
    }
    return new ColumnOptionsBuilder(
      this.table,
      this.queryStatements,
      this.partialQuery,
      this.sqlType,
      this.columnName
    );
  }
  mediumtext(name) {
    switch (this.sqlType) {
      case "mariadb":
      case "mysql":
        this.columnName = name;
        this.partialQuery += `${name} MEDIUMTEXT`;
        break;
      case "postgres":
        this.columnName = name;
        this.partialQuery += `${name} TEXT`;
        break;
      case "sqlite":
        this.columnName = name;
        this.partialQuery += `${name} TEXT`;
        break;
      default:
        throw new Error("Unsupported SQL type");
    }
    return new ColumnOptionsBuilder(
      this.table,
      this.queryStatements,
      this.partialQuery,
      this.sqlType,
      this.columnName
    );
  }
  longtext(name) {
    switch (this.sqlType) {
      case "mariadb":
      case "mysql":
        this.columnName = name;
        this.partialQuery += `${name} LONGTEXT`;
        break;
      case "postgres":
        this.columnName = name;
        this.partialQuery += `${name} TEXT`;
        break;
      case "sqlite":
        this.columnName = name;
        this.partialQuery += `${name} TEXT`;
        break;
      default:
        throw new Error("Unsupported SQL type");
    }
    return new ColumnOptionsBuilder(
      this.table,
      this.queryStatements,
      this.partialQuery,
      this.sqlType,
      this.columnName
    );
  }
  binary(name, length = 255) {
    switch (this.sqlType) {
      case "mariadb":
      case "mysql":
        this.columnName = name;
        this.partialQuery += `${name} BINARY(${length})`;
        break;
      case "postgres":
        this.columnName = name;
        this.partialQuery += `${name} BYTEA`;
        break;
      case "sqlite":
        this.columnName = name;
        this.partialQuery += `${name} BLOB(${length})`;
        break;
      default:
        throw new Error("Unsupported SQL type");
    }
    return new ColumnOptionsBuilder(
      this.table,
      this.queryStatements,
      this.partialQuery,
      this.sqlType,
      this.columnName
    );
  }
  enum(name, values) {
    switch (this.sqlType) {
      case "mariadb":
      case "mysql":
        this.columnName = name;
        this.partialQuery += `${name} ENUM('${values.join("', '")}')`;
        break;
      case "sqlite":
        this.columnName = name;
        this.partialQuery += `${name} TEXT CHECK(${name} IN ('${values.join(
          "', '"
        )}'))`;
        break;
      case "postgres":
        this.columnName = name;
        this.partialQuery += `${name} CHECK(${name} IN ('${values.join(
          "', '"
        )}'))`;
        break;
      default:
        throw new Error("Unsupported SQL type");
    }
    return new ColumnOptionsBuilder(
      this.table,
      this.queryStatements,
      this.partialQuery,
      this.sqlType,
      this.columnName
    );
  }
  text(name) {
    switch (this.sqlType) {
      case "mariadb":
      case "mysql":
        this.columnName = name;
        this.partialQuery += `${name} TEXT`;
        break;
      case "postgres":
        this.columnName = name;
        this.partialQuery += `${name} TEXT`;
        break;
      case "sqlite":
        this.columnName = name;
        this.partialQuery += `${name} TEXT`;
        break;
      default:
        throw new Error("Unsupported SQL type");
    }
    return new ColumnOptionsBuilder(
      this.table,
      this.queryStatements,
      this.partialQuery,
      this.sqlType,
      this.columnName
    );
  }
  char(name, length = 255) {
    switch (this.sqlType) {
      case "mariadb":
      case "mysql":
        this.columnName = name;
        this.partialQuery += `${name} CHAR(${length})`;
        break;
      case "postgres":
        this.columnName = name;
        this.partialQuery += `${name} CHAR(${length})`;
        break;
      case "sqlite":
        this.columnName = name;
        this.partialQuery += `${name} CHAR(${length})`;
        break;
      default:
        throw new Error("Unsupported SQL type");
    }
    return new ColumnOptionsBuilder(
      this.table,
      this.queryStatements,
      this.partialQuery,
      this.sqlType,
      this.columnName
    );
  }
  tinyint(name) {
    switch (this.sqlType) {
      case "mariadb":
      case "mysql":
        this.columnName = name;
        this.partialQuery += `${name} TINYINT`;
        break;
      case "postgres":
        this.columnName = name;
        this.partialQuery += `${name} SMALLINT`;
        break;
      case "sqlite":
        this.columnName = name;
        this.partialQuery += `${name} TINYINT`;
        break;
      default:
        throw new Error("Unsupported SQL type");
    }
    return new ColumnOptionsBuilder(
      this.table,
      this.queryStatements,
      this.partialQuery,
      this.sqlType,
      this.columnName
    );
  }
  smallint(name) {
    switch (this.sqlType) {
      case "mariadb":
      case "mysql":
        this.columnName = name;
        this.partialQuery += `${name} SMALLINT`;
        break;
      case "postgres":
        this.columnName = name;
        this.partialQuery += `${name} SMALLINT`;
        break;
      case "sqlite":
        this.columnName = name;
        this.partialQuery += `${name} SMALLINT`;
        break;
      default:
        throw new Error("Unsupported SQL type");
    }
    return new ColumnOptionsBuilder(
      this.table,
      this.queryStatements,
      this.partialQuery,
      this.sqlType,
      this.columnName
    );
  }
  mediumint(name) {
    switch (this.sqlType) {
      case "mariadb":
      case "mysql":
        this.columnName = name;
        this.partialQuery += `${name} MEDIUMINT`;
        break;
      case "postgres":
        this.columnName = name;
        this.partialQuery += `${name} INTEGER`;
        break;
      case "sqlite":
        this.columnName = name;
        this.partialQuery += `${name} MEDIUMINT`;
        break;
      default:
        throw new Error("Unsupported SQL type");
    }
    return new ColumnOptionsBuilder(
      this.table,
      this.queryStatements,
      this.partialQuery,
      this.sqlType,
      this.columnName
    );
  }
  /**
   * @description If using mysql, it will automatically add INT AUTO_INCREMENT
   * @param name
   */
  serial(name) {
    if (this.sqlType === `mysql` || this.sqlType === `mariadb`) {
      this.columnName = name;
      this.partialQuery += `${name} INT AUTO_INCREMENT`;
      return new ColumnOptionsBuilder(
        this.table,
        this.queryStatements,
        this.partialQuery,
        this.sqlType,
        this.columnName
      );
    }
    if (this.sqlType === `sqlite`) {
      this.columnName = name;
      this.partialQuery += `${name} INTEGER PRIMARY KEY AUTOINCREMENT`;
      return new ColumnOptionsBuilder(
        this.table,
        this.queryStatements,
        this.partialQuery,
        this.sqlType,
        this.columnName
      );
    }
    this.columnName = name;
    this.partialQuery += `${name} SERIAL`;
    return new ColumnOptionsBuilder(
      this.table,
      this.queryStatements,
      this.partialQuery,
      this.sqlType,
      this.columnName
    );
  }
  /**
   * @description If using mysql, it will automatically be converted in BIGINT AUTO_INCREMENT
   * @description If using sqlite, it will automatically be converted in INTEGER PRIMARY KEY AUTOINCREMENT
   * @param name
   */
  bigSerial(name) {
    if (this.sqlType === `mysql` || this.sqlType === `mariadb`) {
      this.columnName = name;
      this.partialQuery += `${name} BIGINT AUTO_INCREMENT`;
      return new ColumnOptionsBuilder(
        this.table,
        this.queryStatements,
        this.partialQuery,
        this.sqlType,
        this.columnName
      );
    }
    if (this.sqlType === `sqlite`) {
      this.columnName = name;
      this.partialQuery += `${name} INTEGER PRIMARY KEY AUTOINCREMENT`;
      return new ColumnOptionsBuilder(
        this.table,
        this.queryStatements,
        this.partialQuery,
        this.sqlType,
        this.columnName
      );
    }
    this.columnName = name;
    this.partialQuery += `${name} BIGSERIAL`;
    return new ColumnOptionsBuilder(
      this.table,
      this.queryStatements,
      this.partialQuery,
      this.sqlType,
      this.columnName
    );
  }
  integer(name, length) {
    switch (this.sqlType) {
      case "mariadb":
      case "mysql":
        this.columnName = name;
        this.partialQuery += `${name} INT ${length ? `(${length})` : ""}`;
        break;
      case "postgres":
        this.columnName = name;
        this.partialQuery += `${name} INTEGER ${length ? `(${length})` : ""}`;
        break;
      case "sqlite":
        this.columnName = name;
        this.partialQuery += `${name} INTEGER ${length ? `(${length})` : ""}`;
        break;
      default:
        throw new Error("Unsupported SQL type");
    }
    return new ColumnOptionsBuilder(
      this.table,
      this.queryStatements,
      this.partialQuery,
      this.sqlType,
      this.columnName
    );
  }
  bigInteger(name) {
    switch (this.sqlType) {
      case "mariadb":
      case "mysql":
        this.columnName = name;
        this.partialQuery += `${name} BIGINT`;
        break;
      case "postgres":
        this.columnName = name;
        this.partialQuery += `${name} BIGINT`;
        break;
      case "sqlite":
        this.columnName = name;
        this.partialQuery += `${name} BIGINT`;
        break;
      default:
        throw new Error("Unsupported SQL type");
    }
    return new ColumnOptionsBuilder(
      this.table,
      this.queryStatements,
      this.partialQuery,
      this.sqlType,
      this.columnName
    );
  }
  /**
   * @description Alias for integer
   * @param name
   * @returns ColumnOptionsBuilder
   */
  int(name) {
    return this.integer(name);
  }
  /**
   * @description Alias for bigInteger
   * @param name
   * @returns ColumnOptionsBuilder
   */
  bigint(name) {
    return this.bigInteger(name);
  }
  float(name, options = {
    precision: 10,
    scale: 2
  }) {
    switch (this.sqlType) {
      case "mariadb":
      case "mysql":
        this.columnName = name;
        this.partialQuery += `${name} FLOAT(${options.precision}, ${options.scale})`;
        break;
      case "postgres":
        this.columnName = name;
        this.partialQuery += `${name} REAL`;
        break;
      case "sqlite":
        this.columnName = name;
        this.partialQuery += `${name} REAL`;
        break;
      default:
        throw new Error("Unsupported SQL type");
    }
    return new ColumnOptionsBuilder(
      this.table,
      this.queryStatements,
      this.partialQuery,
      this.sqlType,
      this.columnName
    );
  }
  decimal(name, options = {
    precision: 10,
    scale: 2
  }) {
    switch (this.sqlType) {
      case "mariadb":
      case "mysql":
        this.columnName = name;
        this.partialQuery += `${name} DECIMAL(${options.precision}, ${options.scale})`;
        break;
      case "postgres":
        this.columnName = name;
        this.partialQuery += `${name} DECIMAL(${options.precision}, ${options.scale})`;
        break;
      case "sqlite":
        this.columnName = name;
        this.partialQuery += `${name} DECIMAL(${options.precision}, ${options.scale})`;
        break;
      default:
        throw new Error("Unsupported SQL type");
    }
    return new ColumnOptionsBuilder(
      this.table,
      this.queryStatements,
      this.partialQuery,
      this.sqlType,
      this.columnName
    );
  }
  double(name, options = {
    precision: 10,
    scale: 2
  }) {
    switch (this.sqlType) {
      case "mariadb":
      case "mysql":
        this.columnName = name;
        this.partialQuery += `${name} DOUBLE(${options.precision}, ${options.scale})`;
        break;
      case "postgres":
        this.columnName = name;
        this.partialQuery += `${name} DOUBLE PRECISION`;
        break;
      case "sqlite":
        this.columnName = name;
        this.partialQuery += `${name} REAL`;
        break;
      default:
        throw new Error("Unsupported SQL type");
    }
    return new ColumnOptionsBuilder(
      this.table,
      this.queryStatements,
      this.partialQuery,
      this.sqlType,
      this.columnName
    );
  }
  boolean(name) {
    switch (this.sqlType) {
      case "mariadb":
      case "mysql":
        this.columnName = name;
        this.partialQuery += `${name} BOOLEAN`;
        break;
      case "postgres":
        this.columnName = name;
        this.partialQuery += `${name} BOOLEAN`;
        break;
      case "sqlite":
        logger_default.warn(
          "sqlite does not support boolean columns, using integer instead"
        );
        this.columnName = name;
        this.partialQuery += `${name} INTEGER CHECK(${name} IN (0, 1))`;
        break;
      default:
        throw new Error("Unsupported SQL type");
    }
    return new ColumnOptionsBuilder(
      this.table,
      this.queryStatements,
      this.partialQuery,
      this.sqlType,
      this.columnName
    );
  }
  date(name, options) {
    if (this.sqlType === "sqlite") {
      logger_default.warn("sqlite does not support date columns, using text instead");
      this.columnName = name;
      this.partialQuery += `${name} TEXT`;
      return new ColumnOptionsBuilder(
        this.table,
        this.queryStatements,
        this.partialQuery,
        this.sqlType,
        this.columnName
      );
    }
    this.columnName = name;
    this.partialQuery += `${name} DATE`;
    if (options && options.autoCreate) {
      this.partialQuery += " DEFAULT CURRENT_DATE";
    }
    if (options && options.autoUpdate) {
      if (this.sqlType === "postgres") {
        throw new Error(
          "Postgres does not support auto updating a date column"
        );
      }
      this.partialQuery += " ON UPDATE CURRENT_DATE";
    }
    return new ColumnOptionsBuilder(
      this.table,
      this.queryStatements,
      this.partialQuery,
      this.sqlType,
      this.columnName
    );
  }
  timestamp(name, options) {
    if (this.sqlType === "sqlite") {
      logger_default.warn(
        "sqlite does not support timestamp columns, using text instead"
      );
      this.columnName = name;
      this.partialQuery += `${name} TEXT`;
      return new ColumnOptionsBuilder(
        this.table,
        this.queryStatements,
        this.partialQuery,
        this.sqlType,
        this.columnName
      );
    }
    this.columnName = name;
    this.partialQuery += `${name} TIMESTAMP`;
    if (options && options.autoCreate) {
      this.partialQuery += " DEFAULT CURRENT_TIMESTAMP";
    }
    if (options && options.autoUpdate) {
      if (this.sqlType === "postgres") {
        throw new Error(
          "Postgres does not support auto updating a date column"
        );
      }
      this.partialQuery += " ON UPDATE CURRENT_TIMESTAMP";
    }
    return new ColumnOptionsBuilder(
      this.table,
      this.queryStatements,
      this.partialQuery,
      this.sqlType,
      this.columnName
    );
  }
  /**
   * @description EXPERIMENTAL
   * @param name
   */
  jsonb(name) {
    this.columnName = name;
    switch (this.sqlType) {
      case "postgres":
        this.partialQuery += `${name} JSONB`;
        break;
      case "mariadb":
      case "mysql":
        this.partialQuery += `${name} JSON`;
        break;
      case "sqlite":
        logger_default.warn(
          "sqlite does not support jsonb columns, using text instead"
        );
        this.partialQuery += `${name} TEXT`;
        break;
      default:
        throw new Error("Unsupported SQL type");
    }
    return new ColumnOptionsBuilder(
      this.table,
      this.queryStatements,
      this.partialQuery,
      this.sqlType,
      this.columnName
    );
    return new ColumnOptionsBuilder(
      this.table,
      this.queryStatements,
      this.partialQuery,
      this.sqlType,
      this.columnName
    );
  }
};

// src/sql/migrations/column/alter_table/column_builder_alter.ts
var ColumnBuilderAlter = class {
  constructor(table, queryStatements, partialQuery, sqlType) {
    this.table = table;
    this.queryStatements = queryStatements;
    this.partialQuery = partialQuery;
    this.sqlType = sqlType;
  }
  /**
   * @description Add a new column to the table
   * @param columnName { string }
   * @param {DataType} dataType
   * @param {BaseOptions} options
   */
  addColumn(columnName, dataType, options) {
    let query = `ALTER TABLE ${this.table} ADD COLUMN `;
    const columnsBuilder = new ColumnTypeBuilder("", [], "", this.sqlType);
    switch (dataType) {
      case "uuid":
        columnsBuilder.uuid(columnName);
        break;
      case "varchar":
        columnsBuilder.varchar(columnName, options?.length);
        break;
      case "tinytext":
        columnsBuilder.tinytext(columnName);
        break;
      case "mediumtext":
        columnsBuilder.mediumtext(columnName);
        break;
      case "longtext":
        columnsBuilder.longtext(columnName);
        break;
      case "binary":
        columnsBuilder.binary(columnName, options?.length);
        break;
      case "text":
        columnsBuilder.text(columnName);
        break;
      case "char":
        columnsBuilder.char(columnName, options?.length);
        break;
      case "tinyint":
        columnsBuilder.tinyint(columnName);
        break;
      case "smallint":
        columnsBuilder.smallint(columnName);
        break;
      case "mediumint":
        columnsBuilder.mediumint(columnName);
        break;
      case "integer":
        columnsBuilder.integer(columnName, options?.length);
        break;
      case "bigint":
        columnsBuilder.bigint(columnName);
        break;
      case "float":
        const { precision: floatPrecision = 10, scale: floatScale = 2 } = options || {};
        columnsBuilder.float(columnName, {
          precision: floatPrecision,
          scale: floatScale
        });
        break;
      case "decimal":
        const { precision = 10, scale = 2 } = options || {};
        columnsBuilder.decimal(columnName, {
          precision,
          scale
        });
        break;
      case "double":
        const { precision: doublePrecision = 10, scale: doubleScale = 2 } = options || {};
        columnsBuilder.double(columnName, {
          precision: doublePrecision,
          scale: doubleScale
        });
        break;
      case "boolean":
        columnsBuilder.boolean(columnName);
        break;
      case "jsonb":
        columnsBuilder.jsonb(columnName);
        break;
      default:
        throw new Error("Unsupported data type");
    }
    query += columnsBuilder.partialQuery;
    if (options?.default !== void 0) {
      if (typeof options.default === "string") {
        query += ` DEFAULT '${options.default}'`;
      } else if (options.default instanceof Date) {
        query += ` DEFAULT '${options.default.toISOString()}'`;
      } else if (options.default instanceof DateTime) {
        query += ` DEFAULT '${options.default.toISO()}'`;
      } else if (typeof options.default === "object") {
        query += ` DEFAULT '${JSON.stringify(options.default)}'`;
      } else if (typeof options.default === null) {
        query += " DEFAULT NULL";
      } else {
        query += ` DEFAULT ${options.default}`;
      }
    }
    if (options?.primaryKey) {
      query += " PRIMARY KEY";
    }
    if (options?.unique) {
      query += " UNIQUE";
    }
    if (options?.references) {
      query += ` REFERENCES ${options.references.table}(${options.references.column}) ON DELETE ${options.references.onDelete || "NO ACTION"} ON UPDATE ${options.references.onUpdate || "NO ACTION"}`;
    }
    if (options?.afterColumn) {
      switch (this.sqlType) {
        case "mariadb":
        case "mysql":
          query += ` AFTER ${options.afterColumn}`;
          break;
        case "postgres":
          throw new Error("Postgres does not support AFTER in ALTER COLUMN");
        case "sqlite":
          throw new Error("Sqlite does not support AFTER in ALTER COLUMN");
        default:
          throw new Error("Unsupported database type");
      }
    }
    this.partialQuery = query;
    this.queryStatements.push(this.partialQuery);
    this.partialQuery = "";
    return this;
  }
  /**
   * @description Add a new date column to the table
   * @param columnName { string }
   * @param options { DateOptions }
   */
  addDateColumn(columnName, type, options) {
    let query = `ALTER TABLE ${this.table} ADD COLUMN ${columnName} ${type}`;
    if (options?.autoCreate) {
      switch (this.sqlType) {
        case "mariadb":
        case "mysql":
          query += " DEFAULT CURRENT_TIMESTAMP";
          break;
        case "postgres":
          query += " DEFAULT CURRENT_TIMESTAMP";
          break;
        case "sqlite":
          query += " DEFAULT CURRENT_TIMESTAMP";
          break;
        default:
          throw new Error("Unsupported database type");
      }
    }
    if (options?.autoUpdate) {
      switch (this.sqlType) {
        case "mariadb":
        case "mysql":
          query += " ON UPDATE CURRENT_TIMESTAMP";
          break;
        case "postgres":
          query += " ON UPDATE CURRENT_TIMESTAMP";
          break;
        case "sqlite":
          query += " ON UPDATE CURRENT_TIMESTAMP";
          break;
        default:
          throw new Error("Unsupported database type");
      }
    }
    if (options?.notNullable) {
      query += " NOT NULL";
    }
    if (options?.default !== void 0) {
      if (typeof options.default === "string") {
        query += ` DEFAULT '${options.default}'`;
      } else if (options.default instanceof Date) {
        query += ` DEFAULT '${options.default.toISOString()}'`;
      } else {
        query += ` DEFAULT '${options.default.toISO()}'`;
      }
    }
    if (options?.afterColumn) {
      switch (this.sqlType) {
        case "mariadb":
        case "mysql":
          query += ` AFTER ${options.afterColumn}`;
          break;
        case "postgres":
          throw new Error("Postgres does not support AFTER in ALTER COLUMN");
        case "sqlite":
          throw new Error("Sqlite does not support AFTER in ALTER COLUMN");
        default:
          throw new Error("Unsupported database type");
      }
    }
    this.partialQuery = query;
    this.queryStatements.push(this.partialQuery);
    this.partialQuery = "";
    return this;
  }
  /**
   * @description Add a new enum column to the table
   * @param columnName { string }
   * @param values { string[] }
   * @param options { afterColumn?: string; notNullable?: boolean }
   */
  addEnumColumn(columnName, values, options) {
    switch (this.sqlType) {
      case "mariadb":
      case "mysql":
        const parsedValues = values.map((value) => {
          if (typeof value === "number") {
            return value;
          } else if (typeof value === "boolean") {
            return value ? 1 : 0;
          } else if (typeof value === "string") {
            return `'${value}'`;
          }
        });
        this.partialQuery = `ALTER TABLE ${this.table} ADD COLUMN ${columnName} ENUM(${parsedValues.join(", ")})`;
        break;
      case "postgres":
        const enumTypeName = `${this.table}_${columnName}_enum`;
        const parsedValuesPg = values.map((value) => {
          if (typeof value === "number") {
            return value;
          } else if (typeof value === "boolean") {
            return value ? 1 : 0;
          } else if (typeof value === "string") {
            return `'${value}'`;
          }
        });
        this.partialQuery = `
DO $$ BEGIN
  IF NOT EXISTS (SELECT 1 FROM pg_type WHERE typname = '${enumTypeName}') THEN
    CREATE TYPE ${enumTypeName} AS ENUM(${parsedValuesPg.join(", ")});
  END IF;
END $$;
ALTER TABLE ${this.table} ADD COLUMN ${columnName} ${enumTypeName}
      `;
        break;
      case "sqlite":
        const parsedValuesSqlite = values.map((value) => {
          if (typeof value === "number") {
            return value;
          } else if (typeof value === "boolean") {
            return value ? 1 : 0;
          } else if (typeof value === "string") {
            return `'${value}'`;
          }
        });
        this.partialQuery = `ALTER TABLE ${this.table} ADD COLUMN ${columnName} TEXT ${options?.notNullable ? "NOT NULL" : ""} DEFAULT ${options?.default ? `'${options.default}'` : "NULL"} CHECK (${columnName} IN (${parsedValuesSqlite.join(", ")}))`;
        break;
      default:
        throw new Error("Unsupported database type");
    }
    if (options?.notNullable && this.sqlType !== "sqlite") {
      this.partialQuery += " NOT NULL";
    }
    if (options?.default && this.sqlType !== "sqlite") {
      this.partialQuery += ` DEFAULT '${options.default}'`;
    }
    if (options?.unique) {
      this.partialQuery += " UNIQUE";
    }
    if (options?.afterColumn) {
      switch (this.sqlType) {
        case "mariadb":
        case "mysql":
          this.partialQuery += ` AFTER ${options.afterColumn}`;
          break;
        case "postgres":
          throw new Error("Postgres does not support AFTER in AFTER COLUMN");
        case "sqlite":
          throw new Error("Sqlite does not support AFTER in AFTER COLUMN");
        default:
          throw new Error("Unsupported database type");
      }
    }
    this.queryStatements.push(this.partialQuery);
    this.partialQuery = "";
    return this;
  }
  /**
   * @description Drops a column from the table
   * @param columnName
   */
  dropColumn(columnName) {
    switch (this.sqlType) {
      case "mariadb":
      case "mysql":
        this.partialQuery = `ALTER TABLE ${this.table} DROP COLUMN ${columnName}`;
        break;
      case "postgres":
        this.partialQuery = `ALTER TABLE ${this.table} DROP COLUMN ${columnName}`;
        break;
      case "sqlite":
        this.partialQuery = `ALTER TABLE ${this.table} DROP COLUMN ${columnName}`;
        break;
      default:
        throw new Error("Unsupported database type");
    }
    this.queryStatements.push(this.partialQuery);
    this.partialQuery = "";
    return this;
  }
  /**
   * @description Renames a column
   * @param oldColumnName
   * @param newColumnName
   */
  renameColumn(oldColumnName, newColumnName) {
    switch (this.sqlType) {
      case "mariadb":
      case "mysql":
        this.partialQuery = `ALTER TABLE ${this.table} CHANGE COLUMN ${oldColumnName} ${newColumnName}`;
        break;
      case "postgres":
        this.partialQuery = `ALTER TABLE ${this.table} RENAME COLUMN ${oldColumnName} TO ${newColumnName}`;
        break;
      case "sqlite":
        this.partialQuery = `ALTER TABLE ${this.table} RENAME COLUMN ${oldColumnName} TO ${newColumnName}`;
        break;
      default:
        throw new Error("Unsupported database type");
    }
    this.queryStatements.push(this.partialQuery);
    this.partialQuery = "";
    return this;
  }
  modifyColumnType(columnName, newDataType, options) {
    switch (this.sqlType) {
      case "mariadb":
      case "mysql":
        this.partialQuery = `ALTER TABLE ${this.table} MODIFY COLUMN ${columnName} ${newDataType}${options && options.length ? `(${options.length})` : ""}`;
        break;
      case "postgres":
        this.partialQuery = `ALTER TABLE ${this.table} ALTER COLUMN ${columnName} TYPE ${newDataType}${options && options.length ? `(${options.length})` : ""}`;
        break;
      case "sqlite":
        throw new Error("Sqlite does not support modifying column types");
      default:
        throw new Error("Unsupported database type");
    }
    if (options?.notNullable) {
      this.partialQuery += " NOT NULL";
    }
    if (options?.default !== void 0) {
      this.partialQuery += ` DEFAULT ${options.default}`;
    }
    if (options?.primaryKey) {
      this.partialQuery += " PRIMARY KEY";
    }
    if (options?.unique) {
      this.partialQuery += " UNIQUE";
    }
    if (options?.references) {
      this.partialQuery += ` REFERENCES ${options.references.table}(${options.references.column}) ON DELETE ${options.references.onDelete || "NO ACTION"} ON UPDATE ${options.references.onUpdate || "NO ACTION"}`;
    }
    if (options?.afterColumn) {
      switch (this.sqlType) {
        case "mariadb":
        case "mysql":
          this.partialQuery += ` AFTER ${options.afterColumn}`;
          break;
        case "postgres":
          throw new Error("Postgres does not support AFTER in ALTER COLUMN");
        default:
          throw new Error("Unsupported database type");
      }
    }
    this.queryStatements.push(this.partialQuery);
    this.partialQuery = "";
    return this;
  }
  /**
   * @description Renames a table
   * @param oldtable
   * @param newtable
   */
  renameTable(oldtable, newtable) {
    switch (this.sqlType) {
      case "mariadb":
      case "mysql":
        this.partialQuery = `RENAME TABLE ${oldtable} TO ${newtable}`;
        break;
      case "postgres":
        this.partialQuery = `ALTER TABLE ${oldtable} RENAME TO ${newtable}`;
        break;
      case "sqlite":
        this.partialQuery = `ALTER TABLE ${oldtable} RENAME TO ${newtable}`;
        break;
      default:
        throw new Error("Unsupported database type");
    }
    this.queryStatements.push(this.partialQuery);
    this.partialQuery = "";
    return this;
  }
  /**
   * @description Set a default value
   * @param columnName
   * @param defaultValue
   */
  setDefaultValue(columnName, defaultValue) {
    switch (this.sqlType) {
      case "mariadb":
      case "mysql":
        this.partialQuery = `ALTER TABLE ${this.table} ALTER COLUMN ${columnName} SET DEFAULT ${defaultValue}`;
        break;
      case "postgres":
        this.partialQuery = `ALTER TABLE ${this.table} ALTER COLUMN ${columnName} SET DEFAULT ${defaultValue}`;
        break;
      case "sqlite":
        this.partialQuery = `ALTER TABLE ${this.table} ALTER COLUMN ${columnName} SET DEFAULT ${defaultValue}`;
        break;
      default:
        throw new Error("Unsupported database type");
    }
    this.queryStatements.push(this.partialQuery);
    this.partialQuery = "";
    return this;
  }
  /**
   * @description Drop a default value
   * @param columnName
   */
  dropDefaultValue(columnName) {
    switch (this.sqlType) {
      case "mariadb":
      case "mysql":
        this.partialQuery = `ALTER TABLE ${this.table} ALTER COLUMN ${columnName} DROP DEFAULT`;
        break;
      case "postgres":
        this.partialQuery = `ALTER TABLE ${this.table} ALTER COLUMN ${columnName} DROP DEFAULT`;
        break;
      case "sqlite":
        throw new Error("Sqlite does not support dropping default values");
      default:
        throw new Error("Unsupported database type");
    }
    this.queryStatements.push(this.partialQuery);
    this.partialQuery = "";
    return this;
  }
  /**
   * @description Add a foreign key
   * @param columnName
   * @param options
   */
  addForeignKey(columnName, options) {
    if (!options.references) {
      throw new Error(
        "References option must be provided to add a foreign key"
      );
    }
    const fkName = `${this.table}_${columnName}_fk`;
    switch (this.sqlType) {
      case "mariadb":
      case "mysql":
        this.partialQuery = `ALTER TABLE ${this.table} ADD CONSTRAINT ${fkName} FOREIGN KEY (${columnName}) REFERENCES ${options.references.table}(${options.references.column}) ON DELETE ${options.references.onDelete || "NO ACTION"} ON UPDATE ${options.references.onUpdate || "NO ACTION"}`;
        break;
      case "postgres":
        this.partialQuery = `ALTER TABLE ${this.table} ADD CONSTRAINT ${fkName} FOREIGN KEY (${columnName}) REFERENCES ${options.references.table}(${options.references.column}) ON DELETE ${options.references.onDelete || "NO ACTION"} ON UPDATE ${options.references.onUpdate || "NO ACTION"}`;
        break;
      case "sqlite":
        this.partialQuery = `ALTER TABLE ${this.table} ADD CONSTRAINT ${fkName} FOREIGN KEY (${columnName}) REFERENCES ${options.references.table}(${options.references.column}) ON DELETE ${options.references.onDelete || "NO ACTION"} ON UPDATE ${options.references.onUpdate || "NO ACTION"}`;
        break;
      default:
        throw new Error("Unsupported database type");
    }
    this.queryStatements.push(this.partialQuery);
    this.partialQuery = "";
    return this;
  }
  /**
   * @description Drop a foreign key
   * @param columnName
   */
  dropForeignKey(columnName) {
    const fkName = `${this.table}_${columnName}_fk`;
    switch (this.sqlType) {
      case "mariadb":
      case "mysql":
        this.partialQuery = `ALTER TABLE ${this.table} DROP FOREIGN KEY ${fkName}`;
        break;
      case "postgres":
        this.partialQuery = `ALTER TABLE ${this.table} DROP CONSTRAINT ${fkName}`;
        break;
      case "sqlite":
        this.partialQuery = `ALTER TABLE ${this.table} DROP CONSTRAINT ${fkName}`;
        break;
      default:
        throw new Error("Unsupported database type");
    }
    this.queryStatements.push(this.partialQuery);
    this.partialQuery = "";
    return this;
  }
  /**
   * @description Commits the changes - if omitted, the migration will be run empty
   */
  commit() {
    this.queryStatements.push(this.partialQuery);
    this.partialQuery = "";
  }
};

// src/sql/migrations/column/create_table/column_builder_connector.ts
var ColumnBuilderConnector = class {
  constructor(table, queryStatements, partialQuery, sqlType) {
    this.table = table;
    this.queryStatements = queryStatements;
    this.partialQuery = partialQuery;
    this.sqlType = sqlType;
  }
  newColumn() {
    return new ColumnTypeBuilder(
      this.table,
      this.queryStatements,
      this.partialQuery,
      this.sqlType
    );
  }
};

// src/sql/migrations/schema/schema.ts
dotenv2.config();
var Schema = class {
  constructor(sqlType) {
    this.queryStatements = [];
    this.sqlType = sqlType || process.env.DB_TYPE || "mysql";
  }
  /**
   * @description Add raw query to the migration
   * @param query
   */
  rawQuery(query) {
    this.queryStatements.push(query);
  }
  createTable(table, options) {
    const partialQuery = options && options.ifNotExists ? CREATE_TABLE_default.createTableIfNotExists(table, this.sqlType) : CREATE_TABLE_default.createTable(table, this.sqlType);
    return new ColumnBuilderConnector(
      table,
      this.queryStatements,
      partialQuery,
      this.sqlType
    );
  }
  /**
   * @description Alter table
   * @param table
   * @returns ColumnBuilderAlter
   */
  alterTable(table) {
    return new ColumnBuilderAlter(
      table,
      this.queryStatements,
      "",
      this.sqlType
    );
  }
  /**
   * @description Drop table
   * @param table
   * @param ifExists
   * @returns void
   */
  dropTable(table, ifExists = false) {
    this.rawQuery(DROP_TABLE_default(table, ifExists, this.sqlType));
  }
  /**
   * @description Rename table
   * @param oldtable
   * @param newtable
   * @returns void
   */
  renameTable(oldtable, newtable) {
    switch (this.sqlType) {
      case "mysql":
      case "mariadb":
        this.rawQuery(`RENAME TABLE \`${oldtable}\` TO \`${newtable}\``);
        break;
      case "postgres":
        this.rawQuery(`ALTER TABLE "${oldtable}" RENAME TO "${newtable}"`);
        break;
      case "sqlite":
        this.rawQuery(`ALTER TABLE "${oldtable}" RENAME TO "${newtable}"`);
        break;
      default:
        throw new Error("Unsupported database type");
    }
  }
  /**
   * @description Truncate table
   * @param table
   * @returns void
   */
  truncateTable(table) {
    switch (this.sqlType) {
      case "mysql":
      case "mariadb":
        this.rawQuery(`TRUNCATE TABLE \`${table}\``);
        break;
      case "postgres":
        this.rawQuery(`TRUNCATE TABLE "${table}"`);
        break;
      case "sqlite":
        this.rawQuery(`DELETE FROM "${table}"`);
        break;
      default:
        throw new Error("Unsupported database type");
    }
  }
  /**
   * @description Create index on table
   * @param table
   * @param indexName
   * @param columns
   * @param unique
   * @returns void
   */
  createIndex(table, indexName, columns, unique = false) {
    switch (this.sqlType) {
      case "mysql":
      case "mariadb":
        this.rawQuery(
          `CREATE ${unique ? "UNIQUE" : ""} INDEX ${indexName} ON \`${table}\` (${columns.join(", ")})`
        );
        break;
      case "postgres":
        this.rawQuery(
          `CREATE ${unique ? "UNIQUE" : ""} INDEX ${indexName} ON "${table}" (${columns.join(", ")})`
        );
        break;
      case "sqlite":
        this.rawQuery(
          `CREATE ${unique ? "UNIQUE" : ""} INDEX ${indexName} ON "${table}" (${columns.join(", ")})`
        );
        break;
      default:
        throw new Error("Unsupported database type");
    }
  }
  /**
   * @description Drop index on table
   * @param table
   * @param indexName
   * @returns void
   */
  dropIndex(table, indexName) {
    switch (this.sqlType) {
      case "mysql":
      case "mariadb":
        this.rawQuery(`DROP INDEX \`${indexName}\` ON \`${table}\``);
        break;
      case "postgres":
        this.rawQuery(`DROP INDEX ${indexName}`);
        break;
      case "sqlite":
        this.rawQuery(`DROP INDEX ${indexName}`);
        break;
      default:
        throw new Error("Unsupported database type");
    }
  }
  /**
   * @description Adds a primary key to a table
   * @param table
   * @param columnName
   * @param type
   * @param options
   * @returns void
   */
  addPrimaryKey(table, columns) {
    switch (this.sqlType) {
      case "mysql":
      case "mariadb":
        this.rawQuery(
          `ALTER TABLE \`${table}\` ADD PRIMARY KEY (${columns.join(", ")})`
        );
        break;
      case "postgres":
        this.rawQuery(
          `ALTER TABLE "${table}" ADD PRIMARY KEY (${columns.join(", ")})`
        );
        break;
      case "sqlite":
        this.rawQuery(
          `ALTER TABLE "${table}" ADD PRIMARY KEY (${columns.join(", ")})`
        );
        break;
      default:
        throw new Error("Unsupported database type");
    }
  }
  /**
   * @description Drops a primary key from a table
   * @param table
   * @returns void
   */
  dropPrimaryKey(table) {
    switch (this.sqlType) {
      case "mysql":
      case "mariadb":
        this.rawQuery(`ALTER TABLE \`${table}\` DROP PRIMARY KEY`);
        break;
      case "postgres":
        this.rawQuery(`ALTER TABLE "${table}" DROP CONSTRAINT PRIMARY KEY`);
        break;
      case "sqlite":
        this.rawQuery(`ALTER TABLE "${table}" DROP PRIMARY KEY`);
        break;
      default:
        throw new Error("Unsupported database type");
    }
  }
  /**
   * @description Adds a foreign key to a table
   * @param table
   * @param constraintName
   * @param columns
   * @returns void
   */
  addConstraint(table, constraintName, columns) {
    switch (this.sqlType) {
      case "mysql":
      case "mariadb":
        this.rawQuery(
          `ALTER TABLE \`${table}\` ADD CONSTRAINT ${constraintName} FOREIGN KEY (${columns.join(
            ", "
          )}) REFERENCES ${columns[0].split("_")[0]}s(id)`
        );
        break;
      case "postgres":
        this.rawQuery(
          `ALTER TABLE "${table}" ADD CONSTRAINT ${constraintName} FOREIGN KEY (${columns.join(
            ", "
          )}) REFERENCES ${columns[0].split("_")[0]}s(id)`
        );
        break;
      case "sqlite":
        this.rawQuery(
          `ALTER TABLE "${table}" ADD CONSTRAINT ${constraintName} FOREIGN KEY (${columns.join(
            ", "
          )}) REFERENCES ${columns[0].split("_")[0]}s(id)`
        );
        break;
      default:
        throw new Error("Unsupported database type");
    }
  }
  /**
   * @description Drops a cosntraint from a table
   * @param table
   * @param constraintName
   * @returns void
   */
  dropConstraint(table, constraintName) {
    switch (this.sqlType) {
      case "mysql":
      case "mariadb":
        this.rawQuery(
          `ALTER TABLE \`${table}\` DROP FOREIGN KEY ${constraintName}`
        );
        break;
      case "postgres":
        this.rawQuery(
          `ALTER TABLE "${table}" DROP CONSTRAINT ${constraintName}`
        );
        break;
      case "sqlite":
        this.rawQuery(
          `ALTER TABLE "${table}" DROP CONSTRAINT ${constraintName}`
        );
        break;
      default:
        throw new Error("Unsupported database type");
    }
  }
  /**
   * @description Adds a unique constraint to a table
   * @param table
   * @param constraintName
   * @param columns
   * @returns void
   */
  addUniqueConstraint(table, constraintName, columns) {
    switch (this.sqlType) {
      case "mysql":
      case "mariadb":
        this.rawQuery(
          `ALTER TABLE \`${table}\` ADD CONSTRAINT ${constraintName} UNIQUE (${columns.join(
            ", "
          )})`
        );
        break;
      case "sqlite":
        this.rawQuery(
          `ALTER TABLE \`${table}\` ADD CONSTRAINT ${constraintName} UNIQUE (${columns.join(
            ", "
          )})`
        );
        break;
      case "postgres":
        this.rawQuery(
          `ALTER TABLE "${table}" ADD CONSTRAINT ${constraintName} UNIQUE (${columns.join(
            ", "
          )})`
        );
        break;
      default:
        throw new Error("Unsupported database type");
    }
  }
  /**
   * @description Drops a unique constraint from a table
   * @param table
   * @param constraintName
   * @returns void
   */
  dropUniqueConstraint(table, constraintName) {
    switch (this.sqlType) {
      case "mysql":
      case "mariadb":
        this.rawQuery(`ALTER TABLE \`${table}\` DROP INDEX ${constraintName}`);
        break;
      case "postgres":
        this.rawQuery(
          `ALTER TABLE "${table}" DROP CONSTRAINT ${constraintName}`
        );
        break;
      case "sqlite":
        this.rawQuery(
          `ALTER TABLE "${table}" DROP CONSTRAINT ${constraintName}`
        );
        break;
      default:
        throw new Error("Unsupported database type");
    }
  }
};

// src/sql/migrations/migration.ts
var Migration = class {
  constructor() {
    this.migrationName = path.basename(__filename);
    this.schema = new Schema();
  }
};

// src/sql/models/model.ts
import "reflect-metadata";
import { DateTime as DateTime5 } from "luxon";

// src/utils/case_utils.ts
function camelToSnakeCase(camelCase) {
  if (typeof camelCase !== "string" || !camelCase) {
    return camelCase;
  }
  if (camelCase === camelCase.toLowerCase()) {
    return camelCase;
  }
  return camelCase.replace(/([a-z0-9])([A-Z])/g, "$1_$2").toLowerCase();
}
function fromSnakeToCamelCase(snake) {
  if (typeof snake !== "string" || !snake) {
    return snake;
  }
  if (snake === snake.toUpperCase()) {
    return snake;
  }
  return snake.replace(/(_\w)/g, (x) => x[1].toUpperCase());
}
function convertCase(value, to) {
  if (to === "none") {
    return value;
  }
  if (to === "snake") {
    return camelToSnakeCase(value);
  }
  if (to === "camel") {
    return fromSnakeToCamelCase(value);
  }
  if (to instanceof RegExp) {
    return value.replace(to, (x) => x[1].toUpperCase());
  }
  return to(value);
}

// src/utils/json_utils.ts
function isNestedObject(value) {
  return typeof value === "object" && !Array.isArray(value) && value !== null && Object.keys(value).length > 0;
}

// src/sql/models/relations/relation.ts
function isRelationDefinition(originalValue) {
  return originalValue.hasOwnProperty("type") && originalValue.hasOwnProperty("relatedModel") && originalValue.hasOwnProperty("foreignKey");
}
var Relation = class {
  constructor(model, columnName, options) {
    this.model = Model;
    this.columnName = "";
    this.relatedModel = "";
    this.model = model;
    this.columnName = columnName;
    this.relatedModel = this.model.table;
    this.options = options;
  }
};

// src/sql/models/relations/belongs_to.ts
var BelongsTo = class extends Relation {
  constructor(relatedModel, columnName, foreignKey, options) {
    super(relatedModel, columnName, options);
    this.foreignKey = foreignKey;
    this.type = "belongsTo" /* belongsTo */;
  }
};

// src/sql/models/relations/has_many.ts
var HasMany = class extends Relation {
  constructor(relatedModel, columnName, foreignKey, options) {
    super(relatedModel, columnName, options);
    this.type = "hasMany" /* hasMany */;
    this.foreignKey = foreignKey;
    this.type = "hasMany" /* hasMany */;
  }
};

// src/sql/models/relations/has_one.ts
var HasOne = class extends Relation {
  constructor(relatedModel, columnName, foreignKey, options) {
    super(relatedModel, columnName, options);
    this.foreignKey = foreignKey;
    this.type = "hasOne" /* hasOne */;
  }
};

// src/sql/models/model_decorators.ts
var COLUMN_METADATA_KEY = Symbol("columns");
var DYNAMIC_COLUMN_METADATA_KEY = Symbol("dynamicColumns");
var PRIMARY_KEY_METADATA_KEY = Symbol("primaryKey");
var BOOLEAN_COLUMN_METADATA_KEY = Symbol("booleanColumns");
var RELATION_METADATA_KEY = Symbol("relations");
function column(options = { primaryKey: false, booleanColumn: false }) {
  return (target, propertyKey) => {
    if (options.primaryKey) {
      const primaryKey = Reflect.getMetadata(PRIMARY_KEY_METADATA_KEY, target);
      if (primaryKey) {
        throw new Error("Multiple primary keys are not allowed");
      }
      Reflect.defineMetadata(PRIMARY_KEY_METADATA_KEY, propertyKey, target);
    }
    if (options.booleanColumn) {
      const booleanColumns = Reflect.getMetadata(BOOLEAN_COLUMN_METADATA_KEY, target) || [];
      booleanColumns.push(propertyKey);
      Reflect.defineMetadata(
        BOOLEAN_COLUMN_METADATA_KEY,
        booleanColumns,
        target
      );
    }
    const existingColumns = Reflect.getMetadata(COLUMN_METADATA_KEY, target) || [];
    existingColumns.push(propertyKey);
    Reflect.defineMetadata(COLUMN_METADATA_KEY, existingColumns, target);
  };
}
function dynamicColumn(columnName) {
  return (target, propertyKey) => {
    const dynamicColumn2 = {
      columnName,
      functionName: propertyKey,
      dynamicColumnFn: target.constructor.prototype[propertyKey]
    };
    const existingColumns = Reflect.getMetadata(DYNAMIC_COLUMN_METADATA_KEY, target) || [];
    existingColumns.push(dynamicColumn2);
    Reflect.defineMetadata(
      DYNAMIC_COLUMN_METADATA_KEY,
      existingColumns,
      target
    );
  };
}
function getModelColumns(target) {
  return Reflect.getMetadata(COLUMN_METADATA_KEY, target.prototype) || [];
}
function getModelBooleanColumns(target) {
  return Reflect.getMetadata(BOOLEAN_COLUMN_METADATA_KEY, target.prototype) || [];
}
function belongsTo(model, foreignKey, options) {
  return (target, propertyKey) => {
    const relation = {
      type: "belongsTo" /* belongsTo */,
      columnName: propertyKey,
      model,
      foreignKey,
      options
    };
    const relations = Reflect.getMetadata(RELATION_METADATA_KEY, target) || [];
    relations.push(relation);
    Reflect.defineMetadata(RELATION_METADATA_KEY, relations, target);
  };
}
function hasOne(model, foreignKey, options) {
  return (target, propertyKey) => {
    const relation = {
      type: "hasOne" /* hasOne */,
      columnName: propertyKey,
      model,
      foreignKey,
      options
    };
    const relations = Reflect.getMetadata(RELATION_METADATA_KEY, target) || [];
    relations.push(relation);
    Reflect.defineMetadata(RELATION_METADATA_KEY, relations, target);
  };
}
function hasMany(model, foreignKey, options) {
  return (target, propertyKey) => {
    const relation = {
      type: "hasMany" /* hasMany */,
      columnName: propertyKey,
      model,
      foreignKey,
      options
    };
    const relations = Reflect.getMetadata(RELATION_METADATA_KEY, target) || [];
    relations.push(relation);
    Reflect.defineMetadata(RELATION_METADATA_KEY, relations, target);
  };
}
function getRelations(target) {
  const relations = Reflect.getMetadata(RELATION_METADATA_KEY, target.prototype) || [];
  return relations.map((relation) => {
    const { type, model, columnName, foreignKey, options } = relation;
    switch (type) {
      case "belongsTo" /* belongsTo */:
        return new BelongsTo(model(), columnName, foreignKey, options);
      case "hasOne" /* hasOne */:
        return new HasOne(model(), columnName, foreignKey, options);
      case "hasMany" /* hasMany */:
        return new HasMany(model(), columnName, foreignKey, options);
      default:
        throw new Error(`Unknown relation type: ${type}`);
    }
  });
}
function getPrimaryKey(target) {
  return Reflect.getMetadata(PRIMARY_KEY_METADATA_KEY, target.prototype);
}
function getDynamicColumns(target) {
  return Reflect.getMetadata(DYNAMIC_COLUMN_METADATA_KEY, target.prototype);
}

// src/sql/serializer.ts
async function parseDatabaseDataIntoModelResponse(models, typeofModel, relationModels = []) {
  if (!models.length) {
    return null;
  }
  const relations = getRelations(typeofModel);
  const serializedModels = models.map((model) => {
    const serializedModel = serializeModel(model, typeofModel);
    processRelation(serializedModel, typeofModel, relations, relationModels);
    addNullModelColumns(typeofModel, serializedModel);
    return serializedModel;
  });
  return serializedModels.length === 1 ? serializedModels[0] : serializedModels;
}
function serializeModel(model, typeofModel) {
  const camelCaseModel = {};
  const booleanColumns = getModelBooleanColumns(typeofModel);
  for (const key in model) {
    if (model[key] === void 0) {
      delete model[key];
    }
    if (model.hasOwnProperty(key)) {
      if (key === "extraColumns") {
        processExtraColumns(model, key, camelCaseModel, typeofModel);
        continue;
      }
      const originalValue = model[key];
      if (originalValue == null) {
        camelCaseModel[convertCase(key, typeofModel.modelCaseConvention)] = originalValue;
        continue;
      }
      if (isRelationDefinition(originalValue)) {
        continue;
      }
      const camelCaseKey = convertCase(key, typeofModel.modelCaseConvention);
      if (isNestedObject(originalValue) && !Array.isArray(originalValue)) {
        camelCaseModel[camelCaseKey] = convertToModelCaseConvention(
          originalValue,
          typeofModel
        );
        continue;
      }
      if (Array.isArray(originalValue)) {
        continue;
      }
      if (booleanColumns.includes(camelCaseKey)) {
        camelCaseModel[camelCaseKey] = Boolean(originalValue);
        continue;
      }
      camelCaseModel[camelCaseKey] = originalValue;
    }
  }
  return camelCaseModel;
}
function addNullModelColumns(typeofModel, serializedModel) {
  const columns = getModelColumns(typeofModel);
  columns.forEach((column2) => {
    const casedColumn = convertCase(
      column2,
      typeofModel.modelCaseConvention
    );
    if (serializedModel.hasOwnProperty(column2)) {
      return;
    }
    serializedModel[casedColumn] = null;
  });
}
function processExtraColumns(model, key, camelCaseModel, typeofModel) {
  if (!Object.keys(model[key]).length) {
    return;
  }
  const extraColumns = Object.keys(model[key]).reduce(
    (acc, objKey) => {
      acc[convertCase(objKey, typeofModel.modelCaseConvention)] = model[key][objKey];
      return acc;
    },
    {}
  );
  camelCaseModel[key] = extraColumns;
}
function processRelation(serializedModel, typeofModel, relations, relationModels) {
  relations.forEach((relation) => {
    const relationModel = relationModels.find(
      (relationModel2) => relationModel2[relation.columnName]
    );
    if (!relationModel) {
      return;
    }
    const relatedModels = relationModel[relation.columnName];
    const foreignKey = convertCase(
      relation.foreignKey,
      typeofModel.modelCaseConvention
    );
    const primaryKey = convertCase(
      typeofModel.primaryKey,
      typeofModel.modelCaseConvention
    );
    switch (relation.type) {
      case "belongsTo" /* belongsTo */:
        const relatedModelMap = /* @__PURE__ */ new Map();
        relatedModels.forEach((model) => {
          relatedModelMap.set(model[primaryKey], model);
        });
        const retrievedRelatedModel = relatedModelMap.get(
          serializedModel[foreignKey]
        );
        if (retrievedRelatedModel) {
          serializedModel[relation.columnName] = serializeModel(
            retrievedRelatedModel,
            relation.model
          );
        }
        break;
      case "hasOne" /* hasOne */:
        const relatedModelMapHasOne = /* @__PURE__ */ new Map();
        relatedModels.forEach((model) => {
          relatedModelMapHasOne.set(model[foreignKey], model);
        });
        const retrievedRelatedModelHasOne = relatedModelMapHasOne.get(
          serializedModel[foreignKey]
        );
        if (retrievedRelatedModelHasOne) {
          serializedModel[relation.columnName] = serializeModel(
            retrievedRelatedModelHasOne,
            relation.model
          );
        }
        break;
      case "hasMany" /* hasMany */:
        const retrievedRelatedModels = relatedModels.filter(
          (item) => (
            // Since it's still raw data and it's not yet been converted to camel case (it will soon in the serializeModel call)m it's matched with the camel case key
            item[convertCase(
              foreignKey,
              typeofModel.databaseCaseConvention
            )] === serializedModel[primaryKey]
          )
        );
        serializedModel[relation.columnName] = retrievedRelatedModels.map(
          (model) => serializeModel(model, relation.model)
        );
        break;
      default:
        throw new Error("Relation type not supported");
    }
  });
}
function convertToModelCaseConvention(originalValue, typeofModel) {
  return Object.keys(originalValue).reduce(
    (acc, objKey) => {
      acc[convertCase(objKey, typeofModel.modelCaseConvention)] = originalValue[objKey];
      return acc;
    },
    {}
  );
}
async function addDynamicColumnsToModel(typeofModel, model, dynamicColumnsToAdd) {
  const dynamicColumns = getDynamicColumns(typeofModel);
  if (!dynamicColumns || !dynamicColumns.length) {
    return;
  }
  const dynamicColumnMap = /* @__PURE__ */ new Map();
  for (const dynamicColumn2 of dynamicColumns) {
    dynamicColumnMap.set(dynamicColumn2.functionName, {
      columnName: dynamicColumn2.columnName,
      dynamicColumnFn: dynamicColumn2.dynamicColumnFn
    });
  }
  const promises = dynamicColumnsToAdd.map(async (dynamicColumn2) => {
    const dynamic = dynamicColumnMap.get(dynamicColumn2);
    const casedKey = convertCase(
      dynamic?.columnName,
      typeofModel.modelCaseConvention
    );
    Object.assign(model, { [casedKey]: await dynamic?.dynamicColumnFn() });
  });
  await Promise.all(promises);
}

// src/sql/sql_data_source.ts
import mysql, { createConnection } from "mysql2/promise";
import pg from "pg";
import sqlite3 from "sqlite3";

// src/sql/models/model_manager/model_manager.ts
var ModelManager = class {
  /**
   * @param model
   * @param logs
   * @param sqlDataSource Passed if a custom connection is provided
   */
  constructor(model, logs, sqlDataSource) {
    this.logs = logs;
    this.model = model;
    this.throwError = false;
    this.modelInstance = getBaseModelInstance();
    this.sqlDataSource = sqlDataSource;
  }
};

// src/sql/resources/query/DELETE.ts
var deleteTemplate = (table, dbType) => {
  return {
    delete: (column2, value) => {
      let baseQuery = `DELETE FROM ${table} WHERE ${column2} = PLACEHOLDER`;
      switch (dbType) {
        case "mariadb":
        case "sqlite":
        case "mysql":
          baseQuery = baseQuery.replace("PLACEHOLDER", "?");
          break;
        case "postgres":
          baseQuery = baseQuery.replace("PLACEHOLDER", "$1");
          break;
        default:
          throw new Error("Unsupported database type");
      }
      return { query: baseQuery, params: [value] };
    },
    massiveDelete: (whereClause, joinClause = "") => {
      return `DELETE FROM ${table} ${joinClause} ${whereClause}`;
    }
  };
};
var DELETE_default = deleteTemplate;

// src/sql/resources/query/INSERT.ts
var insertTemplate = (dbType, typeofModel) => {
  const table = typeofModel.table;
  return {
    insert: (columns, values) => {
      columns = columns.map(
        (column2) => convertCase(column2, typeofModel.databaseCaseConvention)
      );
      let placeholders;
      let params;
      switch (dbType) {
        case "mysql":
        case "sqlite":
        case "mariadb":
          placeholders = columns.map(() => "?").join(", ");
          params = values;
          break;
        case "postgres":
          placeholders = columns.map((_, index) => {
            if (isNestedObject(values[index])) {
              return `$${index + 1}::jsonb`;
            }
            return `$${index + 1}`;
          }).join(", ");
          params = values.map(
            (value) => isNestedObject(value) ? JSON.stringify(value) : value
          );
          break;
        default:
          throw new Error("Unsupported database type");
      }
      const query = dbType !== "postgres" ? `INSERT INTO ${table} (${columns.join(", ")})
VALUES (${placeholders});` : `INSERT INTO ${table} (${columns.join(", ")})
VALUES (${placeholders}) RETURNING *;`;
      return { query, params };
    },
    insertMany: (columns, values) => {
      columns = columns.map(
        (column2) => convertCase(column2, typeofModel.databaseCaseConvention)
      );
      let valueSets;
      let params = [];
      switch (dbType) {
        case "mysql":
        case "sqlite":
        case "mariadb":
          valueSets = values.map((valueSet) => {
            params.push(...valueSet);
            return `(${valueSet.map(() => "?").join(", ")})`;
          });
          break;
        case "postgres":
          valueSets = values.map((valueSet, rowIndex) => {
            params.push(
              ...valueSet.map(
                (value) => isNestedObject(value) ? JSON.stringify(value) : value
              )
            );
            return `(${valueSet.map((value, colIndex) => {
              if (isNestedObject(value)) {
                return `$${rowIndex * columns.length + colIndex + 1}::jsonb`;
              }
              return `$${rowIndex * columns.length + colIndex + 1}`;
            }).join(", ")})`;
          });
          break;
        default:
          throw new Error("Unsupported database type");
      }
      const query = dbType !== "postgres" ? `INSERT INTO ${table} (${columns.join(", ")})
VALUES ${valueSets.join(", ")};` : `INSERT INTO ${table} (${columns.join(", ")})
VALUES ${valueSets.join(", ")} RETURNING *;`;
      return { query, params };
    }
  };
};
var INSERT_default = insertTemplate;

// src/sql/resources/query/RELATION.ts
function parseValueType(value) {
  return typeof value;
}
function convertValueToSQL(value, type) {
  switch (type) {
    case "string":
      return `'${value}'`;
    case "number":
    case "boolean":
      return `${value}`;
    default:
      throw new Error(`Unsupported value type: ${type}`);
  }
}
function relationTemplates(models, relation, relationName, typeofModel) {
  const primaryKey = relation.model.primaryKey;
  const foreignKey = relation.foreignKey;
  const relatedModel = relation.relatedModel;
  const primaryKeyValues = models.map((model) => {
    const value = model[convertCase(primaryKey, typeofModel.modelCaseConvention)];
    return { value, type: parseValueType(value) };
  });
  const foreignKeyValues = models.map((model) => {
    const value = model[convertCase(foreignKey, typeofModel.modelCaseConvention)];
    return { value, type: parseValueType(value) };
  });
  const softDeleteColumn = relation.options?.softDeleteColumn;
  const softDeleteQuery = relation.options?.softDeleteType === "date" ? ` AND ${relatedModel}.${convertCase(
    softDeleteColumn,
    typeofModel.databaseCaseConvention
  )} IS NULL` : ` AND ${relatedModel}.${convertCase(
    softDeleteColumn,
    typeofModel.databaseCaseConvention
  )} = false`;
  switch (relation.type) {
    case "hasOne" /* hasOne */:
      if (primaryKeyValues.some(({ value }) => !value)) {
        logger_default.error(
          `Invalid primaryKey values for ${typeofModel.name}, ${primaryKeyValues.map(({ value }) => value).join(", ")}`
        );
        throw new Error(
          `Invalid primaryKey values for ${typeofModel.name}, ${primaryKeyValues.map(({ value }) => value).join(", ")}`
        );
      }
      return `SELECT *, '${relationName}' as relation_name FROM ${relatedModel} WHERE ${relatedModel}.${convertCase(
        foreignKey,
        typeofModel.databaseCaseConvention
      )} IN (${primaryKeyValues.map(({ value, type }) => convertValueToSQL(value, type)).join(", ")})${softDeleteColumn ? softDeleteQuery : ""};`;
    case "belongsTo" /* belongsTo */:
      if (foreignKeyValues.some(({ value }) => !value)) {
        logger_default.error(
          `Invalid foreignKey values for ${relatedModel}, ${foreignKeyValues.map(({ value }) => value).join(", ")}`
        );
        throw new Error(
          `Invalid foreignKey values for ${relatedModel}, ${foreignKeyValues.map(({ value }) => value).join(", ")}`
        );
      }
      if (!primaryKey) {
        throw new Error(
          `Related Model ${relatedModel} does not have a primary key`
        );
      }
      return `SELECT *, '${relationName}' as relation_name FROM ${relatedModel} WHERE ${relatedModel}.${primaryKey} IN (${foreignKeyValues.map(({ value, type }) => convertValueToSQL(value, type)).join(", ")}) ${softDeleteColumn ? softDeleteQuery : ""};`;
    case "hasMany" /* hasMany */:
      if (primaryKeyValues.some(({ value }) => !value)) {
        logger_default.error(
          `Invalid primaryKey values: ${primaryKeyValues.map(
            ({ value }) => value
          )}`
        );
        throw new Error("Invalid primaryKey values");
      }
      return `SELECT *, '${relationName}' as relation_name FROM ${relatedModel} WHERE ${relatedModel}.${convertCase(
        foreignKey,
        typeofModel.databaseCaseConvention
      )} IN (${primaryKeyValues.map(({ value, type }) => convertValueToSQL(value, type)).join(", ")}) ${softDeleteColumn ? softDeleteQuery : ""};`;
    default:
      throw new Error(`Unknown relation type: ${relation.type}`);
  }
}
var RELATION_default = relationTemplates;

// src/sql/resources/query/UPDATE.ts
var updateTemplate = (dbType, typeofModel) => {
  const table = typeofModel.table;
  return {
    update: (columns, values, primaryKey, primaryKeyValue) => {
      if (columns.includes("extraColumns")) {
        const extraColumnsIndex = columns.indexOf("extraColumns");
        columns.splice(columns.indexOf("extraColumns"), 1);
        values.splice(extraColumnsIndex, 1);
      }
      columns = columns.map(
        (column2) => convertCase(column2, typeofModel.databaseCaseConvention)
      );
      let setClause;
      let params;
      switch (dbType) {
        case "mysql":
        case "sqlite":
        case "mariadb":
          setClause = columns.map((column2) => `\`${column2}\` = ?`).join(", ");
          params = [...values, primaryKeyValue];
          break;
        case "postgres":
          setClause = columns.map((column2, index) => `"${column2}" = $${index + 1}`).join(", ");
          params = [...values, primaryKeyValue];
          break;
        default:
          throw new Error("Unsupported database type");
      }
      const primaryKeyPlaceholder = dbType === "postgres" ? `$${columns.length + 1}` : "?";
      const query = `UPDATE ${table} 
SET ${setClause} 
WHERE ${primaryKey} = ${primaryKeyPlaceholder};`;
      return { query, params };
    },
    massiveUpdate: (columns, values, whereClause, joinClause = "") => {
      columns = columns.map(
        (column2) => convertCase(column2, typeofModel.databaseCaseConvention)
      );
      let setClause;
      const params = [];
      switch (dbType) {
        case "mysql":
        case "sqlite":
        case "mariadb":
          setClause = columns.map((column2) => `\`${column2}\` = ?`).join(", ");
          values.forEach((value) => {
            params.push(value ?? null);
          });
          break;
        case "postgres":
          setClause = columns.map((column2, index) => `"${column2}" = $${index + 1}`).join(", ");
          values.forEach((value) => {
            params.push(value ?? null);
          });
          break;
        default:
          throw new Error("Unsupported database type");
      }
      const query = `UPDATE ${table} ${joinClause}
SET ${setClause} ${whereClause}`;
      return { query, params };
    }
  };
};
var UPDATE_default = updateTemplate;

// src/sql/models/model_manager/model_manager_utils.ts
var SqlModelManagerUtils = class {
  constructor(dbType, sqlConnection) {
    this.dbType = dbType;
    this.sqlConnection = sqlConnection;
  }
  parseInsert(model, typeofModel, dbType) {
    const filteredModel = this.filterRelationsAndMetadata(model);
    const keys = Object.keys(filteredModel);
    const values = Object.values(filteredModel);
    const insert = INSERT_default(dbType, typeofModel);
    return insert.insert(keys, values);
  }
  parseMassiveInsert(models, typeofModel, dbType) {
    const filteredModels = models.map(
      (m) => this.filterRelationsAndMetadata(m)
    );
    const insert = INSERT_default(dbType, typeofModel);
    const keys = Object.keys(filteredModels[0]);
    const values = filteredModels.map((model) => Object.values(model));
    return insert.insertMany(keys, values);
  }
  parseUpdate(model, typeofModel, dbType) {
    const update = UPDATE_default(dbType, typeofModel);
    const filteredModel = this.filterRelationsAndMetadata(model);
    const keys = Object.keys(filteredModel);
    const values = Object.values(filteredModel);
    const primaryKeyValue = filteredModel[typeofModel.primaryKey];
    return update.update(
      keys,
      values,
      typeofModel.primaryKey,
      primaryKeyValue
    );
  }
  filterRelationsAndMetadata(model) {
    const filteredModel = {};
    const keys = Object.keys(model);
    const isRelation = (value) => value instanceof Relation;
    for (const key of keys) {
      if (isRelation(model[key])) {
        continue;
      }
      Object.assign(filteredModel, { [key]: model[key] });
    }
    return filteredModel;
  }
  parseDelete(table, column2, value) {
    return DELETE_default(table, this.dbType).delete(column2, value);
  }
  getRelationFromModel(relationField, typeofModel) {
    const relations = getRelations(typeofModel);
    const relation = relations.find((r) => r.columnName === relationField);
    if (!relation) {
      throw new Error(
        `Relation ${relationField} not found in model ${typeofModel}`
      );
    }
    return relation;
  }
  // Parses and fills input relations directly into the model
  async parseQueryBuilderRelations(models, typeofModel, input, logs) {
    if (!input.length) {
      return [];
    }
    if (!typeofModel.primaryKey) {
      throw new Error(`Model ${typeofModel} does not have a primary key`);
    }
    let relationQuery = "";
    const relationQueries = [];
    const relationMap = {};
    try {
      input.forEach((inputRelation) => {
        const relation = this.getRelationFromModel(inputRelation, typeofModel);
        const query = RELATION_default(
          models,
          relation,
          inputRelation,
          typeofModel
        );
        relationQueries.push(query);
        relationMap[inputRelation] = query;
      });
      relationQuery = relationQueries.join(" UNION ALL ");
      log(relationQuery, logs);
      let result = await this.getQueryResult(relationQuery);
      result = Array.isArray(result) ? result : [result];
      const resultMap = {};
      result.forEach((row) => {
        const relationName = row.relation_name;
        delete row.relation_name;
        if (!resultMap[relationName]) {
          resultMap[relationName] = [];
        }
        resultMap[relationName].push(row);
      });
      const resultArray = input.map(
        (inputRelation) => {
          const modelsForRelation = resultMap[inputRelation] || [];
          return {
            [inputRelation]: modelsForRelation
          };
        }
      );
      return resultArray;
    } catch (error) {
      queryError("query Error: " + relationQuery + error);
      throw new Error("Failed to parse relations " + error);
    }
  }
  async getQueryResult(query, params = []) {
    switch (this.dbType) {
      case "mysql":
      case "mariadb":
        const resultMysql = await this.sqlConnection.query(query, params);
        return resultMysql[0];
      case "postgres":
        const resultPg = await this.sqlConnection.query(
          query,
          params
        );
        return resultPg.rows;
      case "sqlite":
        return await new Promise((resolve, reject) => {
          this.sqlConnection.all(
            query,
            params,
            (err, result) => {
              if (err) {
                reject(err);
              }
              resolve(result);
            }
          );
        });
      default:
        throw new Error(`Unsupported data source type: ${this.dbType}`);
    }
  }
};

// src/sql/resources/query/JOIN.ts
var joinTemplate = (typeofModel, relatedTable, primaryColumn, foreignColumn) => {
  const table = typeofModel.table;
  const foreignColumnName = foreignColumn.includes(".") ? foreignColumn.split(".").pop() : foreignColumn;
  const primaryColumnName = primaryColumn.includes(".") ? primaryColumn.split(".").pop() : primaryColumn;
  return {
    innerJoin: () => {
      const foreignColumnConverted = convertCase(
        foreignColumnName,
        typeofModel.databaseCaseConvention
      );
      const primaryColumnConverted = convertCase(
        primaryColumnName,
        typeofModel.databaseCaseConvention
      );
      return `
INNER JOIN ${relatedTable} ON ${relatedTable}.${foreignColumnConverted} = ${table}.${primaryColumnConverted} `;
    },
    leftJoin: () => {
      const foreignColumnConverted = convertCase(
        foreignColumnName,
        typeofModel.databaseCaseConvention
      );
      const primaryColumnConverted = convertCase(
        primaryColumnName,
        typeofModel.databaseCaseConvention
      );
      return `
LEFT JOIN ${relatedTable} ON ${relatedTable}.${foreignColumnConverted} = ${table}.${primaryColumnConverted} `;
    }
  };
};
var JOIN_default = joinTemplate;

// src/sql/mysql/mysql_delete_query_builder.ts
import { DateTime as DateTime2 } from "luxon";

// src/sql/resources/query/WHERE.ts
var whereTemplate = (dbType, typeofModel) => {
  return {
    convertPlaceHolderToValue: (query, startIndex = 1) => {
      switch (dbType) {
        case "mysql":
        case "sqlite":
        case "mariadb":
          return query.replace(/PLACEHOLDER/g, () => "?");
        case "postgres":
          let index = startIndex;
          return query.replace(/PLACEHOLDER/g, () => `$${index++}`);
        default:
          throw new Error("Unsupported database type");
      }
    },
    where: (column2, value, operator = "=") => {
      let query = `
WHERE ${convertCase(
        column2,
        typeofModel.databaseCaseConvention
      )} ${operator} PLACEHOLDER`;
      let params = [value];
      if (typeof value === "object" && value !== null) {
        switch (dbType) {
          case "mariadb":
          case "mysql":
          case "sqlite":
            query = `
WHERE JSON_UNQUOTE(JSON_EXTRACT(${column2}, '$')) ${operator} ?`;
            params = [value];
            break;
          case "postgres":
            query = `
WHERE ${column2}::jsonb ${operator} PLACEHOLDER::jsonb`;
            break;
          default:
            throw new Error(`Unsupported database type: ${dbType}`);
        }
      }
      return {
        query,
        params
      };
    },
    andWhere: (column2, value, operator = "=") => {
      let query = ` AND ${convertCase(
        column2,
        typeofModel.databaseCaseConvention
      )} ${operator} PLACEHOLDER`;
      let params = [value];
      if (typeof value === "object" && value !== null) {
        switch (dbType) {
          case "mariadb":
          case "mysql":
          case "sqlite":
            query = ` AND JSON_UNQUOTE(JSON_EXTRACT(${column2}, '$')) ${operator} PLACEHOLDER`;
            break;
          case "postgres":
            query = ` AND ${column2}::jsonb ${operator} PLACEHOLDER::jsonb`;
            break;
          default:
            throw new Error(`Unsupported database type: ${dbType}`);
        }
      }
      return {
        query,
        params
      };
    },
    orWhere: (column2, value, operator = "=") => {
      let query = ` OR ${convertCase(
        column2,
        typeofModel.databaseCaseConvention
      )} ${operator} PLACEHOLDER`;
      let params = [value];
      if (typeof value === "object" && value !== null) {
        switch (dbType) {
          case "mariadb":
          case "mysql":
          case "sqlite":
            query = ` OR JSON_UNQUOTE(JSON_EXTRACT(${column2}, '$')) ${operator} PLACEHOLDER`;
            break;
          case "postgres":
            query = ` OR ${column2}::jsonb ${operator} PLACEHOLDER::jsonb`;
            break;
          default:
            throw new Error(`Unsupported database type: ${dbType}`);
        }
      }
      return {
        query,
        params
      };
    },
    whereNot: (column2, value) => {
      let query = `
WHERE ${convertCase(
        column2,
        typeofModel.databaseCaseConvention
      )} != PLACEHOLDER`;
      let params = [value];
      if (typeof value === "object" && value !== null) {
        switch (dbType) {
          case "mariadb":
          case "mysql":
          case "sqlite":
            query = `
WHERE JSON_UNQUOTE(JSON_EXTRACT(${column2}, '$')) != PLACEHOLDER`;
            break;
          case "postgres":
            query = `
WHERE ${column2}::jsonb != PLACEHOLDER::jsonb`;
            break;
          default:
            throw new Error(`Unsupported database type: ${dbType}`);
        }
      }
      return {
        query,
        params
      };
    },
    andWhereNot: (column2, value) => {
      let query = ` AND ${convertCase(
        column2,
        typeofModel.databaseCaseConvention
      )} != PLACEHOLDER`;
      let params = [value];
      if (typeof value === "object" && value !== null) {
        switch (dbType) {
          case "mariadb":
          case "mysql":
          case "sqlite":
            query = ` AND JSON_UNQUOTE(JSON_EXTRACT(${column2}, '$')) != PLACEHOLDER`;
            break;
          case "postgres":
            query = ` AND ${column2}::jsonb != PLACEHOLDER::jsonb`;
            break;
          default:
            throw new Error(`Unsupported database type: ${dbType}`);
        }
      }
      return {
        query,
        params
      };
    },
    orWhereNot: (column2, value) => {
      let query = ` OR ${convertCase(
        column2,
        typeofModel.databaseCaseConvention
      )} != PLACEHOLDER`;
      let params = [value];
      if (typeof value === "object" && value !== null) {
        switch (dbType) {
          case "mariadb":
          case "mysql":
          case "sqlite":
            query = ` OR JSON_UNQUOTE(JSON_EXTRACT(${column2}, '$')) != PLACEHOLDER`;
            break;
          case "postgres":
            query = ` OR ${column2}::jsonb != PLACEHOLDER::jsonb`;
            break;
          default:
            throw new Error(`Unsupported database type: ${dbType}`);
        }
      }
      return {
        query,
        params
      };
    },
    whereBetween: (column2, min, max) => {
      let query = `
WHERE ${convertCase(
        column2,
        typeofModel.databaseCaseConvention
      )} BETWEEN PLACEHOLDER AND PLACEHOLDER`;
      let params = [min, max];
      if (typeof min === "object" && min !== null) {
        switch (dbType) {
          case "mariadb":
          case "mysql":
          case "sqlite":
            query = `
WHERE JSON_UNQUOTE(JSON_EXTRACT(${column2}, '$')) BETWEEN PLACEHOLDER AND PLACEHOLDER`;
            break;
          case "postgres":
            query = `
WHERE ${column2}::jsonb BETWEEN PLACEHOLDER::jsonb AND PLACEHOLDER::jsonb`;
            break;
          default:
            throw new Error(`Unsupported database type: ${dbType}`);
        }
      }
      return {
        query,
        params
      };
    },
    andWhereBetween: (column2, min, max) => {
      let query = ` AND ${convertCase(
        column2,
        typeofModel.databaseCaseConvention
      )} BETWEEN PLACEHOLDER AND PLACEHOLDER`;
      let params = [min, max];
      if (typeof min === "object" && min !== null) {
        switch (dbType) {
          case "mariadb":
          case "mysql":
          case "sqlite":
            query = ` AND JSON_UNQUOTE(JSON_EXTRACT(${column2}, '$')) BETWEEN PLACEHOLDER AND PLACEHOLDER`;
            break;
          case "postgres":
            query = ` AND ${column2}::jsonb BETWEEN PLACEHOLDER::jsonb AND PLACEHOLDER::jsonb`;
            break;
          default:
            throw new Error(`Unsupported database type: ${dbType}`);
        }
      }
      return {
        query,
        params
      };
    },
    orWhereBetween: (column2, min, max) => {
      let query = ` OR ${convertCase(
        column2,
        typeofModel.databaseCaseConvention
      )} BETWEEN PLACEHOLDER AND PLACEHOLDER`;
      let params = [min, max];
      if (typeof min === "object" && min !== null) {
        switch (dbType) {
          case "mariadb":
          case "mysql":
          case "sqlite":
            query = ` OR JSON_UNQUOTE(JSON_EXTRACT(${column2}, '$')) BETWEEN PLACEHOLDER AND PLACEHOLDER`;
            break;
          case "postgres":
            query = ` OR ${column2}::jsonb BETWEEN PLACEHOLDER::jsonb AND PLACEHOLDER::jsonb`;
            break;
          default:
            throw new Error(`Unsupported database type: ${dbType}`);
        }
      }
      return {
        query,
        params
      };
    },
    whereNotBetween: (column2, min, max) => {
      let query = `
WHERE ${convertCase(
        column2,
        typeofModel.databaseCaseConvention
      )} NOT BETWEEN PLACEHOLDER AND PLACEHOLDER`;
      let params = [min, max];
      if (typeof min === "object" && min !== null) {
        switch (dbType) {
          case "mariadb":
          case "mysql":
          case "sqlite":
            query = `
WHERE JSON_UNQUOTE(JSON_EXTRACT(${column2}, '$')) NOT BETWEEN PLACEHOLDER AND PLACEHOLDER`;
            break;
          case "postgres":
            query = `
WHERE ${column2}::jsonb NOT BETWEEN PLACEHOLDER::jsonb AND PLACEHOLDER::jsonb`;
            break;
          default:
            throw new Error(`Unsupported database type: ${dbType}`);
        }
      }
      return {
        query,
        params
      };
    },
    andWhereNotBetween: (column2, min, max) => {
      let query = ` AND ${convertCase(
        column2,
        typeofModel.databaseCaseConvention
      )} NOT BETWEEN PLACEHOLDER AND PLACEHOLDER`;
      let params = [min, max];
      if (typeof min === "object" && min !== null) {
        switch (dbType) {
          case "mariadb":
          case "mysql":
          case "sqlite":
            query = ` AND JSON_UNQUOTE(JSON_EXTRACT(${column2}, '$')) NOT BETWEEN PLACEHOLDER AND PLACEHOLDER`;
            break;
          case "postgres":
            query = ` AND ${column2}::jsonb NOT BETWEEN PLACEHOLDER::jsonb AND PLACEHOLDER::jsonb`;
            break;
          default:
            throw new Error(`Unsupported database type: ${dbType}`);
        }
      }
      return {
        query,
        params
      };
    },
    orWhereNotBetween: (column2, min, max) => {
      let query = ` OR ${convertCase(
        column2,
        typeofModel.databaseCaseConvention
      )} NOT BETWEEN PLACEHOLDER AND PLACEHOLDER`;
      let params = [min, max];
      if (typeof min === "object" && min !== null) {
        switch (dbType) {
          case "mariadb":
          case "mysql":
          case "sqlite":
            query = ` OR JSON_UNQUOTE(JSON_EXTRACT(${column2}, '$')) NOT BETWEEN PLACEHOLDER AND PLACEHOLDER`;
            break;
          case "postgres":
            query = ` OR ${column2}::jsonb NOT BETWEEN PLACEHOLDER::jsonb AND PLACEHOLDER::jsonb`;
            break;
          default:
            throw new Error(`Unsupported database type: ${dbType}`);
        }
      }
      return {
        query,
        params
      };
    },
    whereIn: (column2, values) => {
      let query = `
WHERE ${convertCase(
        column2,
        typeofModel.databaseCaseConvention
      )} IN (${values.map((_) => "PLACEHOLDER").join(", ")})`;
      let params = values;
      if (values[0] && typeof values[0] === "object") {
        switch (dbType) {
          case "mariadb":
          case "mysql":
          case "sqlite":
            query = `
WHERE JSON_UNQUOTE(JSON_EXTRACT(${column2}, '$')) IN (${values.map((_) => "PLACEHOLDER").join(", ")})`;
            break;
          case "postgres":
            query = `
WHERE ${convertCase(
              column2,
              typeofModel.databaseCaseConvention
            )}::jsonb IN (${values.map((_) => "PLACEHOLDER").join(", ")})`;
            break;
          default:
            throw new Error(`Unsupported database type: ${dbType}`);
        }
      }
      return {
        query,
        params
      };
    },
    andWhereIn: (column2, values) => {
      let query = ` AND ${convertCase(
        column2,
        typeofModel.databaseCaseConvention
      )} IN (${values.map((_) => "PLACEHOLDER").join(", ")})`;
      let params = values;
      if (values[0] && typeof values[0] === "object") {
        switch (dbType) {
          case "mariadb":
          case "mysql":
          case "sqlite":
            query = ` AND JSON_UNQUOTE(JSON_EXTRACT(${column2}, '$')) IN (${values.map((_) => "PLACEHOLDER").join(", ")})`;
            break;
          case "postgres":
            query = ` AND ${convertCase(
              column2,
              typeofModel.databaseCaseConvention
            )}::jsonb IN (${values.map((_) => "PLACEHOLDER").join(", ")})`;
            break;
          default:
            throw new Error(`Unsupported database type: ${dbType}`);
        }
      }
      return {
        query,
        params
      };
    },
    orWhereIn: (column2, values) => {
      let query = ` OR ${convertCase(
        column2,
        typeofModel.databaseCaseConvention
      )} IN (${values.map((_) => "PLACEHOLDER").join(", ")})`;
      let params = values;
      if (values[0] && typeof values[0] === "object") {
        switch (dbType) {
          case "mariadb":
          case "mysql":
          case "sqlite":
            query = ` OR JSON_UNQUOTE(JSON_EXTRACT(${column2}, '$')) IN (${values.map((_) => "PLACEHOLDER").join(", ")})`;
            break;
          case "postgres":
            query = ` OR ${convertCase(
              column2,
              typeofModel.databaseCaseConvention
            )}::jsonb IN (${values.map((_) => "PLACEHOLDER").join(", ")})`;
            break;
          default:
            throw new Error(`Unsupported database type: ${dbType}`);
        }
      }
      return {
        query,
        params
      };
    },
    whereNotIn: (column2, values) => {
      let query = `
WHERE ${convertCase(
        column2,
        typeofModel.databaseCaseConvention
      )} NOT IN (${values.map((_) => "PLACEHOLDER").join(", ")})`;
      let params = values;
      if (values[0] && typeof values[0] === "object") {
        switch (dbType) {
          case "mariadb":
          case "mysql":
          case "sqlite":
            query = `
WHERE JSON_UNQUOTE(JSON_EXTRACT(${column2}, '$')) NOT IN (${values.map((_) => "PLACEHOLDER").join(", ")})`;
            break;
          case "postgres":
            query = `
WHERE ${convertCase(
              column2,
              typeofModel.databaseCaseConvention
            )}::jsonb NOT IN (${values.map((_) => "PLACEHOLDER").join(", ")})`;
            break;
          default:
            throw new Error(`Unsupported database type: ${dbType}`);
        }
      }
      return {
        query,
        params
      };
    },
    andWhereNotIn: (column2, values) => {
      let query = ` AND ${convertCase(
        column2,
        typeofModel.databaseCaseConvention
      )} NOT IN (${values.map((_) => "PLACEHOLDER").join(", ")})`;
      let params = values;
      if (values[0] && typeof values[0] === "object") {
        switch (dbType) {
          case "mariadb":
          case "mysql":
          case "sqlite":
            query = ` AND JSON_UNQUOTE(JSON_EXTRACT(${column2}, '$')) NOT IN (${values.map((_) => "PLACEHOLDER").join(", ")})`;
            break;
          case "postgres":
            query = ` AND ${convertCase(
              column2,
              typeofModel.databaseCaseConvention
            )}::jsonb NOT IN (${values.map((_) => "PLACEHOLDER").join(", ")})`;
            break;
          default:
            throw new Error(`Unsupported database type: ${dbType}`);
        }
      }
      return {
        query,
        params
      };
    },
    orWhereNotIn: (column2, values) => {
      let query = ` OR ${convertCase(
        column2,
        typeofModel.databaseCaseConvention
      )} NOT IN (${values.map((_) => "PLACEHOLDER").join(", ")})`;
      let params = values;
      if (values[0] && typeof values[0] === "object") {
        switch (dbType) {
          case "mariadb":
          case "mysql":
          case "sqlite":
            query = ` OR JSON_UNQUOTE(JSON_EXTRACT(${column2}, '$')) NOT IN (${values.map((_) => "PLACEHOLDER").join(", ")})`;
            break;
          case "postgres":
            query = ` OR ${convertCase(
              column2,
              typeofModel.databaseCaseConvention
            )}::jsonb NOT IN (${values.map((_) => "PLACEHOLDER").join(", ")})`;
            break;
          default:
            throw new Error(`Unsupported database type: ${dbType}`);
        }
      }
      return {
        query,
        params
      };
    },
    whereNull: (column2) => ({
      query: `
WHERE ${convertCase(
        column2,
        typeofModel.databaseCaseConvention
      )} IS NULL`,
      params: []
    }),
    andWhereNull: (column2) => ({
      query: ` AND ${convertCase(
        column2,
        typeofModel.databaseCaseConvention
      )} IS NULL`,
      params: []
    }),
    orWhereNull: (column2) => ({
      query: ` OR ${convertCase(
        column2,
        typeofModel.databaseCaseConvention
      )} IS NULL`,
      params: []
    }),
    whereNotNull: (column2) => ({
      query: `
WHERE ${convertCase(
        column2,
        typeofModel.databaseCaseConvention
      )} IS NOT NULL`,
      params: []
    }),
    andWhereNotNull: (column2) => ({
      query: ` AND ${convertCase(
        column2,
        typeofModel.databaseCaseConvention
      )} IS NOT NULL`,
      params: []
    }),
    orWhereNotNull: (column2) => ({
      query: ` OR ${convertCase(
        column2,
        typeofModel.databaseCaseConvention
      )} IS NOT NULL`,
      params: []
    }),
    rawWhere: (query, params) => ({
      query: `
WHERE ${query}`,
      params
    }),
    rawAndWhere: (query, params) => ({
      query: ` AND ${query}`,
      params
    }),
    rawOrWhere: (query, params) => ({
      query: ` OR ${query}`,
      params
    })
  };
};
var WHERE_default = whereTemplate;

// src/sql/query_builder/where_query_builder.ts
var WhereQueryBuilder = class {
  /**
   * @description Constructs a query_builder instance.
   * @param model - The model class associated with the table.
   * @param table - The name of the table.
   * @param logs - A boolean indicating whether to log queries.
   * @param isNestedCondition - A boolean indicating whether the query is nested in another query.
   */
  constructor(model, table, logs, isNestedCondition = false, sqlDataSource) {
    this.whereQuery = "";
    this.params = [];
    this.isNestedCondition = false;
    this.model = model;
    this.sqlDataSource = sqlDataSource;
    this.logs = logs;
    this.table = table;
    this.whereTemplate = WHERE_default(
      this.sqlDataSource.getDbType(),
      this.model
    );
    this.params = [];
    this.isNestedCondition = isNestedCondition;
  }
  /**
   * @description Accepts a value and executes a callback only of the value is not null or undefined.
   * @param {any} value
   * @param callback
   */
  when(value, cb) {
    if (value === void 0 || value === null) {
      return this;
    }
    cb(value, this);
    return this;
  }
  where(column2, operatorOrValue, value) {
    let operator = "=";
    let actualValue;
    if (typeof operatorOrValue === "string" && value) {
      operator = operatorOrValue;
      actualValue = value;
    } else {
      actualValue = operatorOrValue;
      operator = "=";
    }
    if (this.whereQuery || this.isNestedCondition) {
      const { query: query2, params: params2 } = this.whereTemplate.andWhere(
        column2,
        actualValue,
        operator
      );
      this.whereQuery += query2;
      this.params.push(...params2);
      return this;
    }
    const { query, params } = this.whereTemplate.where(
      column2,
      actualValue,
      operator
    );
    this.whereQuery = query;
    this.params.push(...params);
    return this;
  }
  andWhere(column2, operatorOrValue, value) {
    let operator = "=";
    let actualValue;
    if (typeof operatorOrValue === "string" && value) {
      operator = operatorOrValue;
      actualValue = value;
    } else {
      actualValue = operatorOrValue;
      operator = "=";
    }
    if (!this.whereQuery && !this.isNestedCondition) {
      const { query: query2, params: params2 } = this.whereTemplate.where(
        column2,
        actualValue,
        operator
      );
      this.whereQuery = query2;
      this.params.push(...params2);
      return this;
    }
    const { query, params } = this.whereTemplate.andWhere(
      column2,
      actualValue,
      operator
    );
    this.whereQuery += query;
    this.params.push(...params);
    return this;
  }
  orWhere(column2, operatorOrValue, value) {
    let operator = "=";
    let actualValue;
    if (typeof operatorOrValue === "string" && value) {
      operator = operatorOrValue;
      actualValue = value;
    } else {
      actualValue = operatorOrValue;
      operator = "=";
    }
    if (!this.whereQuery && !this.isNestedCondition) {
      const { query: query2, params: params2 } = this.whereTemplate.where(
        column2,
        actualValue,
        operator
      );
      this.whereQuery = query2;
      this.params.push(...params2);
      return this;
    }
    const { query, params } = this.whereTemplate.orWhere(
      column2,
      actualValue,
      operator
    );
    this.whereQuery += query;
    this.params.push(...params);
    return this;
  }
  whereBetween(column2, min, max) {
    if (!this.whereQuery && !this.isNestedCondition) {
      const { query: query2, params: params2 } = this.whereTemplate.whereBetween(
        column2,
        min,
        max
      );
      this.whereQuery = query2;
      this.params.push(...params2);
      return this;
    }
    const { query, params } = this.whereTemplate.andWhereBetween(
      column2,
      min,
      max
    );
    this.whereQuery += query;
    this.params.push(...params);
    return this;
  }
  andWhereBetween(column2, min, max) {
    if (!this.whereQuery && !this.isNestedCondition) {
      const { query: query2, params: params2 } = this.whereTemplate.whereBetween(
        column2,
        min,
        max
      );
      this.whereQuery = query2;
      this.params.push(...params2);
      return this;
    }
    const { query, params } = this.whereTemplate.andWhereBetween(
      column2,
      min,
      max
    );
    this.whereQuery += query;
    this.params.push(...params);
    return this;
  }
  orWhereBetween(column2, min, max) {
    if (!this.whereQuery && !this.isNestedCondition) {
      const { query: query2, params: params2 } = this.whereTemplate.whereBetween(
        column2,
        min,
        max
      );
      this.whereQuery = query2;
      this.params.push(...params2);
      return this;
    }
    const { query, params } = this.whereTemplate.orWhereBetween(
      column2,
      min,
      max
    );
    this.whereQuery += query;
    this.params.push(...params);
    return this;
  }
  whereNotBetween(column2, min, max) {
    if (!this.whereQuery && !this.isNestedCondition) {
      const { query: query2, params: params2 } = this.whereTemplate.whereNotBetween(
        column2,
        min,
        max
      );
      this.whereQuery = query2;
      this.params.push(...params2);
      return this;
    }
    const { query, params } = this.whereTemplate.andWhereNotBetween(
      column2,
      min,
      max
    );
    this.whereQuery += query;
    this.params.push(...params);
    return this;
  }
  orWhereNotBetween(column2, min, max) {
    if (!this.whereQuery && !this.isNestedCondition) {
      const { query: query2, params: params2 } = this.whereTemplate.whereNotBetween(
        column2,
        min,
        max
      );
      this.whereQuery = query2;
      this.params.push(...params2);
      return this;
    }
    const { query, params } = this.whereTemplate.orWhereNotBetween(
      column2,
      min,
      max
    );
    this.whereQuery += query;
    this.params.push(...params);
    return this;
  }
  whereIn(column2, values) {
    if (!this.whereQuery && !this.isNestedCondition) {
      const { query: query2, params: params2 } = this.whereTemplate.whereIn(
        column2,
        values
      );
      this.whereQuery = query2;
      this.params.push(...params2);
      return this;
    }
    const { query, params } = this.whereTemplate.andWhereIn(
      column2,
      values
    );
    this.whereQuery += query;
    this.params.push(...params);
    return this;
  }
  andWhereIn(column2, values) {
    if (!this.whereQuery && !this.isNestedCondition) {
      const { query: query2, params: params2 } = this.whereTemplate.whereIn(
        column2,
        values
      );
      this.whereQuery = query2;
      this.params.push(...params2);
      return this;
    }
    const { query, params } = this.whereTemplate.andWhereIn(
      column2,
      values
    );
    this.whereQuery += query;
    this.params.push(...params);
    return this;
  }
  orWhereIn(column2, values) {
    if (!this.whereQuery && !this.isNestedCondition) {
      const { query: query2, params: params2 } = this.whereTemplate.whereIn(
        column2,
        values
      );
      this.whereQuery = query2;
      this.params.push(...params2);
      return this;
    }
    const { query, params } = this.whereTemplate.orWhereIn(
      column2,
      values
    );
    this.whereQuery += query;
    this.params.push(...params);
    return this;
  }
  whereNotIn(column2, values) {
    if (!this.whereQuery && !this.isNestedCondition) {
      const { query: query2, params: params2 } = this.whereTemplate.whereNotIn(
        column2,
        values
      );
      this.whereQuery = query2;
      this.params.push(...params2);
      return this;
    }
    const { query, params } = this.whereTemplate.andWhereNotIn(
      column2,
      values
    );
    this.whereQuery += query;
    this.params.push(...params);
    return this;
  }
  orWhereNotIn(column2, values) {
    if (!this.whereQuery && !this.isNestedCondition) {
      const { query: query2, params: params2 } = this.whereTemplate.whereNotIn(
        column2,
        values
      );
      this.whereQuery = query2;
      this.params.push(...params2);
      return this;
    }
    const { query, params } = this.whereTemplate.orWhereNotIn(
      column2,
      values
    );
    this.whereQuery += query;
    this.params.push(...params);
    return this;
  }
  whereNull(column2) {
    if (!this.whereQuery && !this.isNestedCondition) {
      const { query: query2, params: params2 } = this.whereTemplate.whereNull(column2);
      this.whereQuery = query2;
      this.params.push(...params2);
      return this;
    }
    const { query, params } = this.whereTemplate.andWhereNull(column2);
    this.whereQuery += query;
    this.params.push(...params);
    return this;
  }
  andWhereNull(column2) {
    if (!this.whereQuery && !this.isNestedCondition) {
      const { query: query2, params: params2 } = this.whereTemplate.whereNull(column2);
      this.whereQuery = query2;
      this.params.push(...params2);
      return this;
    }
    const { query, params } = this.whereTemplate.andWhereNull(column2);
    this.whereQuery += query;
    this.params.push(...params);
    return this;
  }
  orWhereNull(column2) {
    if (!this.whereQuery && !this.isNestedCondition) {
      const { query: query2, params: params2 } = this.whereTemplate.whereNull(column2);
      this.whereQuery = query2;
      this.params.push(...params2);
      return this;
    }
    const { query, params } = this.whereTemplate.orWhereNull(column2);
    this.whereQuery += query;
    this.params.push(...params);
    return this;
  }
  whereNotNull(column2) {
    if (!this.whereQuery && !this.isNestedCondition) {
      const { query: query2, params: params2 } = this.whereTemplate.whereNotNull(
        column2
      );
      this.whereQuery = query2;
      this.params.push(...params2);
      return this;
    }
    const { query, params } = this.whereTemplate.andWhereNotNull(
      column2
    );
    this.whereQuery += query;
    this.params.push(...params);
    return this;
  }
  andWhereNotNull(column2) {
    if (!this.whereQuery && !this.isNestedCondition) {
      const { query: query2, params: params2 } = this.whereTemplate.whereNotNull(
        column2
      );
      this.whereQuery = query2;
      this.params.push(...params2);
      return this;
    }
    const { query, params } = this.whereTemplate.andWhereNotNull(
      column2
    );
    this.whereQuery += query;
    this.params.push(...params);
    return this;
  }
  orWhereNotNull(column2) {
    if (!this.whereQuery && !this.isNestedCondition) {
      const { query: query2, params: params2 } = this.whereTemplate.whereNotNull(
        column2
      );
      this.whereQuery = query2;
      this.params.push(...params2);
      return this;
    }
    const { query, params } = this.whereTemplate.orWhereNotNull(
      column2
    );
    this.whereQuery += query;
    this.params.push(...params);
    return this;
  }
  /**
   * @description Adds a raw WHERE condition to the query.
   * @param query - The raw SQL WHERE condition.
   * @returns The query_builder instance for chaining.
   */
  rawWhere(query, queryParams = []) {
    if (!this.whereQuery && !this.isNestedCondition) {
      const { query: rawQuery2, params: params2 } = this.whereTemplate.rawWhere(
        query,
        queryParams
      );
      this.whereQuery = rawQuery2;
      this.params.push(...params2);
      return this;
    }
    const { query: rawQuery, params } = this.whereTemplate.rawAndWhere(
      query,
      queryParams
    );
    this.whereQuery += rawQuery;
    this.params.push(...params);
    return this;
  }
  /**
   * @description Adds a raw AND WHERE condition to the query.
   * @param query - The raw SQL WHERE condition.
   * @returns The query_builder instance for chaining.
   */
  rawAndWhere(query, queryParams = []) {
    if (!this.whereQuery && !this.isNestedCondition) {
      const { query: rawQuery2, params: params2 } = this.whereTemplate.rawWhere(
        query,
        queryParams
      );
      this.whereQuery = rawQuery2;
      this.params.push(...params2);
      return this;
    }
    const { query: rawQuery, params } = this.whereTemplate.rawAndWhere(
      query,
      queryParams
    );
    this.whereQuery += rawQuery;
    this.params.push(...params);
    return this;
  }
  /**
   * @description Adds a raw OR WHERE condition to the query.
   * @param query - The raw SQL WHERE condition.
   * @returns The query_builder instance for chaining.
   */
  rawOrWhere(query, queryParams = []) {
    if (!this.whereQuery && !this.isNestedCondition) {
      const { query: rawQuery2, params: params2 } = this.whereTemplate.rawWhere(
        query,
        queryParams
      );
      this.whereQuery = rawQuery2;
      this.params.push(...params2);
      return this;
    }
    const { query: rawQuery, params } = this.whereTemplate.rawOrWhere(
      query,
      queryParams
    );
    this.whereQuery += rawQuery;
    this.params.push(...params);
    return this;
  }
};

// src/sql/query_builder/delete_query_builder.ts
var ModelDeleteQueryBuilder = class extends WhereQueryBuilder {
};

// src/sql/mysql/mysql_delete_query_builder.ts
var MysqlDeleteQueryBuilder = class _MysqlDeleteQueryBuilder extends ModelDeleteQueryBuilder {
  /**
   * @description Constructs a Mysql_query_builder instance.
   * @param model - The model class associated with the table.
   * @param table - The name of the table.
   * @param mysqlConnection - The MySQL connection pool.
   * @param logs - A boolean indicating whether to log queries.
   * @param isNestedCondition - A boolean indicating whether the query is nested in another query.
   */
  constructor(model, table, mysql2, logs, isNestedCondition = false, sqlDataSource) {
    super(model, table, logs, false, sqlDataSource);
    this.isNestedCondition = false;
    this.sqlConnection = mysql2;
    this.updateTemplate = UPDATE_default(sqlDataSource.getDbType(), this.model);
    this.deleteTemplate = DELETE_default(table, sqlDataSource.getDbType());
    this.joinQuery = "";
    this.isNestedCondition = isNestedCondition;
  }
  async softDelete(options) {
    const {
      column: column2 = "deletedAt",
      value = DateTime2.local().toISO(),
      ignoreBeforeDeleteHook = false
    } = options || {};
    if (!ignoreBeforeDeleteHook) {
      this.model.beforeDelete(this);
    }
    let { query, params } = this.updateTemplate.massiveUpdate(
      [column2],
      [value],
      this.whereQuery,
      this.joinQuery
    );
    params = [...params, ...this.params];
    log(query, this.logs, params);
    try {
      const rows = await this.sqlConnection.query(query, params);
      if (!rows[0].affectedRows) {
        return 0;
      }
      return rows[0].affectedRows;
    } catch (error) {
      queryError(query);
      throw new Error("query failed " + error);
    }
  }
  async delete(options = {}) {
    const { ignoreBeforeDeleteHook } = options || {};
    if (!ignoreBeforeDeleteHook) {
      this.model.beforeDelete(this);
    }
    this.whereQuery = this.whereTemplate.convertPlaceHolderToValue(
      this.whereQuery
    );
    const query = this.deleteTemplate.massiveDelete(
      this.whereQuery,
      this.joinQuery
    );
    log(query, this.logs, this.params);
    try {
      const rows = await this.sqlConnection.query(query, this.params);
      if (!rows[0].affectedRows) {
        return 0;
      }
      return rows[0].affectedRows;
    } catch (error) {
      queryError(query);
      throw new Error("query failed " + error);
    }
  }
  /**
   *
   * @param relationTable - The name of the related table.
   * @param primaryColumn - The name of the primary column in the caller table.
   * @param foreignColumn - The name of the foreign column in the related table.
   */
  join(relationTable, primaryColumn, foreignColumn) {
    const join = JOIN_default(
      this.model,
      relationTable,
      primaryColumn,
      foreignColumn
    );
    this.joinQuery += join.innerJoin();
    return this;
  }
  /**
   *
   * @param relationTable - The name of the related table.
   * @param primaryColumn - The name of the primary column in the caller table.
   * @param foreignColumn - The name of the foreign column in the related table.
   */
  leftJoin(relationTable, primaryColumn, foreignColumn) {
    const join = JOIN_default(
      this.model,
      relationTable,
      primaryColumn,
      foreignColumn
    );
    this.joinQuery += join.innerJoin();
    return this;
  }
  /**
   * @description Build more complex where conditions.
   * @param cb
   */
  whereBuilder(cb) {
    const queryBuilder = new _MysqlDeleteQueryBuilder(
      this.model,
      this.model.table,
      this.sqlConnection,
      this.logs,
      true,
      this.sqlDataSource
    );
    cb(queryBuilder);
    let whereCondition = queryBuilder.whereQuery.trim();
    if (whereCondition.startsWith("AND")) {
      whereCondition = whereCondition.substring(4);
    } else if (whereCondition.startsWith("OR")) {
      whereCondition = whereCondition.substring(3);
    }
    whereCondition = "(" + whereCondition + ")";
    if (!this.whereQuery) {
      this.whereQuery = this.isNestedCondition ? whereCondition : `WHERE ${whereCondition}`;
    } else {
      this.whereQuery += ` AND ${whereCondition}`;
    }
    this.params.push(...queryBuilder.params);
    return this;
  }
  /**
   * @description Build complex OR-based where conditions.
   * @param cb Callback function that takes a query builder and adds conditions to it.
   */
  orWhereBuilder(cb) {
    const nestedBuilder = new _MysqlDeleteQueryBuilder(
      this.model,
      this.model.table,
      this.sqlConnection,
      this.logs,
      true,
      this.sqlDataSource
    );
    cb(nestedBuilder);
    let nestedCondition = nestedBuilder.whereQuery.trim();
    if (nestedCondition.startsWith("AND")) {
      nestedCondition = nestedCondition.substring(4);
    } else if (nestedCondition.startsWith("OR")) {
      nestedCondition = nestedCondition.substring(3);
    }
    nestedCondition = `(${nestedCondition})`;
    if (!this.whereQuery) {
      this.whereQuery = this.isNestedCondition ? nestedCondition : `WHERE ${nestedCondition}`;
      this.params.push(...nestedBuilder.params);
      return this;
    }
    this.whereQuery += ` OR ${nestedCondition}`;
    this.params.push(...nestedBuilder.params);
    return this;
  }
  /**
   * @description Build complex AND-based where conditions.
   * @param cb Callback function that takes a query builder and adds conditions to it.
   */
  andWhereBuilder(cb) {
    const nestedBuilder = new _MysqlDeleteQueryBuilder(
      this.model,
      this.model.table,
      this.sqlConnection,
      this.logs,
      true,
      this.sqlDataSource
    );
    cb(nestedBuilder);
    let nestedCondition = nestedBuilder.whereQuery.trim();
    if (nestedCondition.startsWith("AND")) {
      nestedCondition = nestedCondition.substring(4);
    } else if (nestedCondition.startsWith("OR")) {
      nestedCondition = nestedCondition.substring(3);
    }
    if (!this.whereQuery) {
      this.whereQuery = this.isNestedCondition ? nestedCondition : `WHERE ${nestedCondition}`;
      this.params.push(...nestedBuilder.params);
      return this;
    }
    this.whereQuery += ` AND ${nestedCondition}`;
    this.params.push(...nestedBuilder.params);
    return this;
  }
};

// src/sql/pagination.ts
function getPaginationMetadata(page, limit, total) {
  return {
    total,
    perPage: limit,
    currentPage: page,
    firstPage: 1,
    isEmpty: total === 0,
    lastPage: Math.max(1, Math.ceil(total / limit)),
    hasMorePages: page < Math.max(1, Math.ceil(total / limit)),
    hasPages: total > limit
  };
}

// src/sql/resources/query/SELECT.ts
var commonSelectMethods = [
  "*",
  "COUNT",
  "DISTINCT",
  "CONCAT",
  "GROUP_CONCAT",
  "AVG",
  "MAX",
  "MIN",
  "SUM",
  "AS",
  "CONVERT",
  "CAST",
  "CONVERT_TZ",
  "DATE_FORMAT",
  "CURDATE",
  "CURRENT_DATE",
  "CURRENT_TIME",
  "CURRENT_TIMESTAMP",
  "CURTIME",
  "DAYNAME",
  "DAYOFMONTH",
  "DAYOFWEEK",
  "DAYOFYEAR",
  "EXTRACT",
  "HOUR",
  "LOCALTIME",
  "LOCALTIMESTAMP",
  "MICROSECOND",
  "MINUTE",
  "MONTH",
  "QUARTER",
  "SECOND",
  "STR_TO_DATE",
  "TIME",
  "TIMESTAMP",
  "WEEK",
  "YEAR",
  "NOW",
  "UTC_DATE",
  "UTC_TIME",
  "UTC_TIMESTAMP",
  "DATE_ADD",
  "DATE_SUB",
  "DATE",
  "DATEDIFF",
  "DATE_FORMAT",
  "DISTINCTROW"
];
var selectTemplate = (dbType, typeofModel) => {
  const table = typeofModel.table;
  const escapeIdentifier = (identifier) => {
    switch (dbType) {
      case "mysql":
      case "sqlite":
      case "mariadb":
        return `\`${identifier.replace(/`/g, "``")}\``;
      case "postgres":
        return `"${identifier.replace(/"/g, '""')}"`;
      default:
        throw new Error("Unsupported database type");
    }
  };
  return {
    selectAll: `SELECT * FROM ${table} `,
    selectById: (id) => `SELECT * FROM ${table} WHERE id = ${id}`,
    selectByIds: (ids) => {
      ids = ids.map((id) => escapeIdentifier(id));
      return `SELECT * FROM ${table} WHERE id IN (${ids.join(", ")})`;
    },
    selectColumns: (...columns) => {
      columns = columns.map((column2) => {
        const columnCase = typeofModel.databaseCaseConvention;
        let tableName = "";
        let columnName = column2;
        let alias = "";
        if (column2.toUpperCase().includes(" AS ")) {
          [columnName, alias] = column2.split(/ AS /i);
        }
        alias = convertCase(alias, columnCase);
        if (columnName.includes(".")) {
          [tableName, columnName] = columnName.split(".");
        }
        if (commonSelectMethods.includes(columnName.toUpperCase()) || columnName.includes("(")) {
          return alias ? `${columnName} AS ${alias}` : columnName;
        }
        let finalColumn = columnName;
        if (!alias) {
          const processedColumnName = escapeIdentifier(
            convertCase(columnName, columnCase)
          );
          finalColumn = tableName ? `${tableName}.${processedColumnName}` : processedColumnName;
        } else if (tableName) {
          finalColumn = `${tableName}.${columnName}`;
        }
        return alias ? `${finalColumn} AS ${alias}` : finalColumn;
      });
      return `SELECT ${columns.join(", ")} FROM ${table} `;
    },
    selectCount: `SELECT COUNT(*) FROM ${table} `,
    selectDistinct: (...columns) => {
      columns = columns.map(
        (column2) => escapeIdentifier(
          convertCase(column2, typeofModel.databaseCaseConvention)
        )
      );
      return `SELECT DISTINCT ${columns.join(", ")} FROM ${table} `;
    },
    selectSum: (column2) => `SELECT SUM(${escapeIdentifier(
      convertCase(column2, typeofModel.databaseCaseConvention)
    )}) FROM ${table} `,
    orderBy: (columns, order = "ASC") => {
      columns = columns.map((column2) => {
        let tableName = "";
        let columnName = column2;
        if (column2.includes(".")) {
          [tableName, columnName] = column2.split(".");
        }
        const processedColumnName = convertCase(
          columnName,
          typeofModel.databaseCaseConvention
        );
        return tableName ? `${tableName}.${processedColumnName}` : processedColumnName;
      });
      return ` ORDER BY ${columns.join(", ")} ${order}`;
    },
    groupBy: (...columns) => {
      columns = columns.map((column2) => {
        let tableName = "";
        let columnName = column2;
        if (column2.includes(".")) {
          [tableName, columnName] = column2.split(".");
        }
        const processedColumnName = convertCase(
          columnName,
          typeofModel.databaseCaseConvention
        );
        return tableName ? `${tableName}.${processedColumnName}` : processedColumnName;
      });
      return ` GROUP BY ${columns.join(", ")}`;
    },
    limit: (limit) => {
      return ` LIMIT ${limit}`;
    },
    offset: (offset) => {
      return ` OFFSET ${offset}`;
    }
  };
};
var SELECT_default = selectTemplate;

// src/sql/query_builder/query_builder.ts
var QueryBuilder = class extends WhereQueryBuilder {
  /**
   * @description Constructs a Mysql_query_builder instance.
   * @param model - The model class associated with the table.
   * @param table - The name of the table.
   * @param logs - A boolean indicating whether to log queries.
   */
  constructor(model, table, logs, sqlDataSource) {
    super(model, table, logs, false, sqlDataSource);
    this.sqlDataSource = sqlDataSource;
    this.selectQuery = SELECT_default(
      this.sqlDataSource.getDbType(),
      this.model
    ).selectAll;
    this.selectTemplate = SELECT_default(
      this.sqlDataSource.getDbType(),
      this.model
    );
    this.joinQuery = "";
    this.relations = [];
    this.dynamicColumns = [];
    this.groupByQuery = "";
    this.orderByQuery = "";
    this.limitQuery = "";
    this.offsetQuery = "";
  }
  getCurrentQuery() {
    const query = this.selectQuery + this.joinQuery + this.whereQuery + this.groupByQuery + this.orderByQuery + this.limitQuery + this.offsetQuery;
    function parsePlaceHolders(dbType, query2, startIndex = 1) {
      switch (dbType) {
        case "mysql":
        case "sqlite":
        case "mariadb":
          return query2.replace(/PLACEHOLDER/g, () => "?");
        case "postgres":
          let index = startIndex;
          return query2.replace(/PLACEHOLDER/g, () => `$${index++}`);
        default:
          throw new Error(
            "Unsupported database type, did you forget to set the dbType in the function params?"
          );
      }
    }
    const parsedQuery = parsePlaceHolders(
      this.sqlDataSource.getDbType(),
      query
    );
    return { query: parsedQuery, params: this.params };
  }
  groupFooterQuery() {
    return this.groupByQuery + this.orderByQuery + this.limitQuery + this.offsetQuery;
  }
  async mergeRawPacketIntoModel(model, row, typeofModel) {
    const columns = getModelColumns(this.model);
    Object.entries(row).forEach(([key, value]) => {
      const casedKey = convertCase(
        key,
        typeofModel.modelCaseConvention
      );
      if (columns.includes(casedKey)) {
        Object.assign(model, { [casedKey]: value });
        return;
      }
      model.extraColumns[key] = value;
    });
    if (!this.dynamicColumns.length) {
      return;
    }
    await addDynamicColumnsToModel(this.model, model, this.dynamicColumns);
  }
};

// src/sql/mysql/mysql_query_builder.ts
var MysqlQueryBuilder = class _MysqlQueryBuilder extends QueryBuilder {
  constructor(model, table, mysqlConnection, logs, isNestedCondition = false, sqlDataSource) {
    super(model, table, logs, sqlDataSource);
    this.mysqlConnection = mysqlConnection;
    this.isNestedCondition = isNestedCondition;
    this.mysqlModelManagerUtils = new SqlModelManagerUtils(
      "mysql",
      this.mysqlConnection
    );
  }
  async one(options = { throwErrorOnNull: false }) {
    if (!options.ignoreHooks?.includes("beforeFetch")) {
      this.model.beforeFetch(this);
    }
    let query = "";
    if (this.joinQuery && !this.selectQuery) {
      this.selectQuery = this.selectTemplate.selectColumns(`${this.table}.*`);
    }
    query = this.selectQuery + this.joinQuery;
    if (this.whereQuery) {
      query += this.whereQuery;
    }
    query = this.whereTemplate.convertPlaceHolderToValue(query);
    this.limit(1);
    query += this.groupFooterQuery();
    query = query.trim();
    log(query, this.logs, this.params);
    try {
      const [rows] = await this.mysqlConnection.query(
        query,
        this.params
      );
      if (!rows.length) {
        if (options.throwErrorOnNull) {
          throw new Error("ROW_NOT_FOUND");
        }
        return null;
      }
      const modelInstance = getBaseModelInstance();
      await this.mergeRawPacketIntoModel(modelInstance, rows[0], this.model);
      const relationModels = await this.mysqlModelManagerUtils.parseQueryBuilderRelations(
        [modelInstance],
        this.model,
        this.relations,
        this.logs
      );
      const model = await parseDatabaseDataIntoModelResponse(
        [modelInstance],
        this.model,
        relationModels
      );
      return !options.ignoreHooks?.includes("afterFetch") ? (await this.model.afterFetch([model]))[0] : model;
    } catch (error) {
      queryError(query);
      throw new Error("query failed " + error);
    }
  }
  async oneOrFail(options) {
    const model = await this.one({
      throwErrorOnNull: true,
      ignoreHooks: options?.ignoreHooks
    });
    return model;
  }
  async many(options = {}) {
    if (!options.ignoreHooks?.includes("beforeFetch")) {
      this.model.beforeFetch(this);
    }
    let query = "";
    if (this.joinQuery && !this.selectQuery) {
      this.selectQuery = this.selectTemplate.selectColumns(`${this.table}.*`);
    }
    query = this.selectQuery + this.joinQuery;
    if (this.whereQuery) {
      query += this.whereQuery;
    }
    query += this.groupFooterQuery();
    query = this.whereTemplate.convertPlaceHolderToValue(query);
    query = query.trim();
    log(query, this.logs, this.params);
    try {
      const [rows] = await this.mysqlConnection.query(
        query,
        this.params
      );
      const modelPromises = rows.map(async (row) => {
        const modelInstance = getBaseModelInstance();
        await this.mergeRawPacketIntoModel(modelInstance, row, this.model);
        return modelInstance;
      });
      const models = await Promise.all(modelPromises);
      const relationModels = await this.mysqlModelManagerUtils.parseQueryBuilderRelations(
        models,
        this.model,
        this.relations,
        this.logs
      );
      const serializedModels = await parseDatabaseDataIntoModelResponse(
        models,
        this.model,
        relationModels
      );
      if (!serializedModels) {
        return [];
      }
      if (!options.ignoreHooks?.includes("afterFetch")) {
        await this.model.afterFetch(serializedModels);
      }
      return Array.isArray(serializedModels) ? serializedModels : [serializedModels];
    } catch (error) {
      queryError(query);
      throw new Error("query failed " + error);
    }
  }
  whereBuilder(cb) {
    const queryBuilder = new _MysqlQueryBuilder(
      this.model,
      this.table,
      this.mysqlConnection,
      this.logs,
      true,
      this.sqlDataSource
    );
    cb(queryBuilder);
    let whereCondition = queryBuilder.whereQuery.trim();
    if (whereCondition.startsWith("AND")) {
      whereCondition = whereCondition.substring(4);
    } else if (whereCondition.startsWith("OR")) {
      whereCondition = whereCondition.substring(3);
    }
    whereCondition = "(" + whereCondition + ")";
    if (!this.whereQuery) {
      this.whereQuery = this.isNestedCondition ? whereCondition : `WHERE ${whereCondition}`;
    } else {
      this.whereQuery += ` AND ${whereCondition}`;
    }
    this.params.push(...queryBuilder.params);
    return this;
  }
  orWhereBuilder(cb) {
    const nestedBuilder = new _MysqlQueryBuilder(
      this.model,
      this.table,
      this.mysqlConnection,
      this.logs,
      true,
      this.sqlDataSource
    );
    cb(nestedBuilder);
    let nestedCondition = nestedBuilder.whereQuery.trim();
    if (nestedCondition.startsWith("AND")) {
      nestedCondition = nestedCondition.substring(4);
    } else if (nestedCondition.startsWith("OR")) {
      nestedCondition = nestedCondition.substring(3);
    }
    nestedCondition = `(${nestedCondition})`;
    if (!this.whereQuery) {
      this.whereQuery = this.isNestedCondition ? nestedCondition : `WHERE ${nestedCondition}`;
      this.params.push(...nestedBuilder.params);
      return this;
    }
    this.whereQuery += ` OR ${nestedCondition}`;
    this.params.push(...nestedBuilder.params);
    return this;
  }
  andWhereBuilder(cb) {
    const nestedBuilder = new _MysqlQueryBuilder(
      this.model,
      this.table,
      this.mysqlConnection,
      this.logs,
      true,
      this.sqlDataSource
    );
    cb(nestedBuilder);
    let nestedCondition = nestedBuilder.whereQuery.trim();
    if (nestedCondition.startsWith("AND")) {
      nestedCondition = nestedCondition.substring(4);
    } else if (nestedCondition.startsWith("OR")) {
      nestedCondition = nestedCondition.substring(3);
    }
    if (!this.whereQuery) {
      this.whereQuery = this.isNestedCondition ? nestedCondition : `WHERE ${nestedCondition}`;
      this.params.push(...nestedBuilder.params);
      return this;
    }
    this.whereQuery += ` AND ${nestedCondition}`;
    this.params.push(...nestedBuilder.params);
    return this;
  }
  async getCount(options = { ignoreHooks: false }) {
    if (options.ignoreHooks) {
      const [result2] = await this.mysqlConnection.query(
        `SELECT COUNT(*) as total from ${this.table}`
      );
      return result2[0].total;
    }
    this.select("COUNT(*) as total");
    const result = await this.one();
    return result ? +result.extraColumns.total : 0;
  }
  async getSum(column2, options = { ignoreHooks: false }) {
    if (options.ignoreHooks) {
      const [result2] = await this.mysqlConnection.query(
        `SELECT SUM(${column2}) as total from ${this.table}`
      );
      return result2[0].total;
    }
    column2 = convertCase(column2, this.model.databaseCaseConvention);
    this.select(`SUM(${column2}) as total`);
    const result = await this.one();
    return result ? +result.extraColumns.total : 0;
  }
  async paginate(page, limit, options) {
    this.limitQuery = this.selectTemplate.limit(limit);
    this.offsetQuery = this.selectTemplate.offset((page - 1) * limit);
    const originalSelectQuery = this.selectQuery;
    this.select("COUNT(*) as total");
    const total = await this.many(options);
    this.selectQuery = originalSelectQuery;
    const models = await this.many(options);
    const paginationMetadata = getPaginationMetadata(
      page,
      limit,
      +total[0].extraColumns["total"]
    );
    let data = await parseDatabaseDataIntoModelResponse(models, this.model) || [];
    if (Array.isArray(data)) {
      data = data.filter((model) => model !== null);
    }
    return {
      paginationMetadata,
      data: Array.isArray(data) ? data : [data]
    };
  }
  select(...columns) {
    this.selectQuery = this.selectTemplate.selectColumns(
      ...columns
    );
    return this;
  }
  join(relationTable, primaryColumn, foreignColumn) {
    const join = JOIN_default(
      this.model,
      relationTable,
      primaryColumn,
      foreignColumn
    );
    this.joinQuery += join.innerJoin();
    return this;
  }
  leftJoin(relationTable, primaryColumn, foreignColumn) {
    const join = JOIN_default(
      this.model,
      relationTable,
      primaryColumn,
      foreignColumn
    );
    this.joinQuery += join.leftJoin();
    return this;
  }
  addRelations(relations) {
    this.relations = relations;
    return this;
  }
  addDynamicColumns(dynamicColumns) {
    this.dynamicColumns = dynamicColumns;
    return this;
  }
  groupBy(...columns) {
    this.groupByQuery = this.selectTemplate.groupBy(...columns);
    return this;
  }
  groupByRaw(query) {
    this.groupByQuery = ` GROUP BY ${query}`;
    return this;
  }
  orderBy(columns, order) {
    this.orderByQuery = this.selectTemplate.orderBy(columns, order);
    return this;
  }
  orderByRaw(query) {
    this.orderByQuery = ` ORDER BY ${query}`;
    return this;
  }
  limit(limit) {
    this.limitQuery = this.selectTemplate.limit(limit);
    return this;
  }
  offset(offset) {
    this.offsetQuery = this.selectTemplate.offset(offset);
    return this;
  }
  copy() {
    const queryBuilder = new _MysqlQueryBuilder(
      this.model,
      this.table,
      this.mysqlConnection,
      this.logs,
      this.isNestedCondition,
      this.sqlDataSource
    );
    queryBuilder.selectQuery = this.selectQuery;
    queryBuilder.whereQuery = this.whereQuery;
    queryBuilder.joinQuery = this.joinQuery;
    queryBuilder.groupByQuery = this.groupByQuery;
    queryBuilder.orderByQuery = this.orderByQuery;
    queryBuilder.limitQuery = this.limitQuery;
    queryBuilder.offsetQuery = this.offsetQuery;
    queryBuilder.params = [...this.params];
    queryBuilder.relations = [...this.relations];
    return queryBuilder;
  }
  groupFooterQuery() {
    return this.groupByQuery + this.orderByQuery + this.limitQuery + this.offsetQuery;
  }
};

// src/sql/query_builder/update_query_builder.ts
var ModelUpdateQueryBuilder = class extends WhereQueryBuilder {
};

// src/sql/mysql/mysql_update_query_builder.ts
var MysqlUpdateQueryBuilder = class _MysqlUpdateQueryBuilder extends ModelUpdateQueryBuilder {
  /**
   * @description Constructs a Mysql_query_builder instance.
   * @param model - The model class associated with the table.
   * @param table - The name of the table.
   * @param mysqlConnection - The MySQL connection pool.
   * @param logs - A boolean indicating whether to log queries.
   * @param isNestedCondition - A boolean indicating whether the query is nested in another query.
   */
  constructor(model, table, mysqlConnection, logs, isNestedCondition = false, sqlDataSource) {
    super(model, table, logs, false, sqlDataSource);
    this.joinQuery = "";
    this.isNestedCondition = false;
    this.sqlConnection = mysqlConnection;
    this.updateTemplate = UPDATE_default(
      this.sqlDataSource.getDbType(),
      this.model
    );
    this.joinQuery = "";
    this.isNestedCondition = isNestedCondition;
  }
  async withData(data, options) {
    const { ignoreBeforeUpdateHook } = options || {};
    if (!ignoreBeforeUpdateHook) {
      this.model.beforeUpdate(this);
    }
    const columns = Object.keys(data);
    const values = Object.values(data);
    this.whereQuery = this.whereTemplate.convertPlaceHolderToValue(
      this.whereQuery
    );
    const { query, params } = this.updateTemplate.massiveUpdate(
      columns,
      values,
      this.whereQuery,
      this.joinQuery
    );
    params.push(...this.params);
    log(query, this.logs, params);
    try {
      const rows = await this.sqlConnection.query(query, params);
      if (!rows[0].affectedRows) {
        return 0;
      }
      return rows[0].affectedRows;
    } catch (error) {
      queryError(query);
      throw new Error("query failed " + error);
    }
  }
  /**
   *
   * @param relationTable - The name of the related table.
   * @param primaryColumn - The name of the primary column in the caller table.
   * @param foreignColumn - The name of the foreign column in the related table.
   */
  join(relationTable, primaryColumn, foreignColumn) {
    const join = JOIN_default(
      this.model,
      relationTable,
      primaryColumn,
      foreignColumn
    );
    this.joinQuery += join.innerJoin();
    return this;
  }
  /**
   *
   * @param relationTable - The name of the related table.
   * @param primaryColumn - The name of the primary column in the caller table.
   * @param foreignColumn - The name of the foreign column in the related table.
   */
  leftJoin(relationTable, primaryColumn, foreignColumn) {
    const join = JOIN_default(
      this.model,
      relationTable,
      primaryColumn,
      foreignColumn
    );
    this.joinQuery += join.innerJoin();
    return this;
  }
  /**
   * @description Build more complex where conditions.
   * @param cb
   */
  whereBuilder(cb) {
    const queryBuilder = new _MysqlUpdateQueryBuilder(
      this.model,
      this.table,
      this.sqlConnection,
      this.logs,
      true,
      this.sqlDataSource
    );
    cb(queryBuilder);
    let whereCondition = queryBuilder.whereQuery.trim();
    if (whereCondition.startsWith("AND")) {
      whereCondition = whereCondition.substring(4);
    } else if (whereCondition.startsWith("OR")) {
      whereCondition = whereCondition.substring(3);
    }
    whereCondition = "(" + whereCondition + ")";
    if (!this.whereQuery) {
      this.whereQuery = this.isNestedCondition ? whereCondition : `WHERE ${whereCondition}`;
    } else {
      this.whereQuery += ` AND ${whereCondition}`;
    }
    this.params.push(...queryBuilder.params);
    return this;
  }
  /**
   * @description Build complex OR-based where conditions.
   * @param cb Callback function that takes a query builder and adds conditions to it.
   */
  orWhereBuilder(cb) {
    const nestedBuilder = new _MysqlUpdateQueryBuilder(
      this.model,
      this.table,
      this.sqlConnection,
      this.logs,
      true,
      this.sqlDataSource
    );
    cb(nestedBuilder);
    let nestedCondition = nestedBuilder.whereQuery.trim();
    if (nestedCondition.startsWith("AND")) {
      nestedCondition = nestedCondition.substring(4);
    } else if (nestedCondition.startsWith("OR")) {
      nestedCondition = nestedCondition.substring(3);
    }
    nestedCondition = `(${nestedCondition})`;
    if (!this.whereQuery) {
      this.whereQuery = this.isNestedCondition ? nestedCondition : `WHERE ${nestedCondition}`;
      this.params.push(...nestedBuilder.params);
      return this;
    }
    this.whereQuery += ` OR ${nestedCondition}`;
    this.params.push(...nestedBuilder.params);
    return this;
  }
  /**
   * @description Build complex AND-based where conditions.
   * @param cb Callback function that takes a query builder and adds conditions to it.
   */
  andWhereBuilder(cb) {
    const nestedBuilder = new _MysqlUpdateQueryBuilder(
      this.model,
      this.table,
      this.sqlConnection,
      this.logs,
      true,
      this.sqlDataSource
    );
    cb(nestedBuilder);
    let nestedCondition = nestedBuilder.whereQuery.trim();
    if (nestedCondition.startsWith("AND")) {
      nestedCondition = nestedCondition.substring(4);
    } else if (nestedCondition.startsWith("OR")) {
      nestedCondition = nestedCondition.substring(3);
    }
    if (!this.whereQuery) {
      this.whereQuery = this.isNestedCondition ? nestedCondition : `WHERE ${nestedCondition}`;
      this.params.push(...nestedBuilder.params);
      return this;
    }
    this.whereQuery += ` AND ${nestedCondition}`;
    this.params.push(...nestedBuilder.params);
    return this;
  }
};

// src/sql/mysql/mysql_model_manager.ts
var MysqlModelManager = class extends ModelManager {
  /**
   * Constructor for MysqlModelManager class.
   *
   * @param {typeof Model} model - Model constructor.
   * @param {Connection} mysqlConnection - MySQL connection pool.
   * @param {boolean} logs - Flag to enable or disable logging.
   */
  constructor(model, mysqlConnection, logs, sqlDataSource) {
    super(model, logs, sqlDataSource);
    this.mysqlConnection = mysqlConnection;
    this.sqlModelManagerUtils = new SqlModelManagerUtils(
      "mysql",
      mysqlConnection
    );
  }
  /**
   * Find method to retrieve multiple records from the database based on the input conditions.
   *
   * @param {FindType} input - Optional query parameters for filtering, ordering, and pagination.
   * @returns Promise resolving to an array of models.
   */
  async find(input) {
    try {
      if (!input) {
        return await this.query().many();
      }
      const query = this.query();
      if (input.select) {
        query.select(...input.select);
      }
      if (input.relations) {
        query.addRelations(input.relations);
      }
      if (input.where) {
        Object.entries(input.where).forEach(([key, value]) => {
          query.where(key, value);
        });
      }
      if (input.orderBy) {
        query.orderBy(input.orderBy.columns, input.orderBy.type);
      }
      if (input.limit) {
        query.limit(input.limit);
      }
      if (input.offset) {
        query.offset(input.offset);
      }
      if (input.groupBy) {
        query.groupBy(...input.groupBy);
      }
      return await query.many({ ignoreHooks: input.ignoreHooks || [] });
    } catch (error) {
      queryError(error);
      throw new Error("query failed " + error);
    }
  }
  /**
   * Find a single record from the database based on the input conditions.
   *
   * @param {FindOneType} input - query parameters for filtering and selecting a single record.
   * @returns Promise resolving to a single model or null if not found.
   */
  async findOne(input) {
    try {
      const query = this.query();
      if (input.select) {
        query.select(...input.select);
      }
      if (input.relations) {
        query.addRelations(input.relations);
      }
      if (input.where) {
        Object.entries(input.where).forEach(([key, value]) => {
          query.where(key, value);
        });
      }
      return await query.one({
        throwErrorOnNull: input.throwErrorOnNull || false,
        ignoreHooks: input.ignoreHooks || []
      });
    } catch (error) {
      queryError(error);
      throw new Error("query failed " + error);
    }
  }
  /**
   * Find a single record by its PK from the database.
   *
   * @param {string | number | boolean} value - PK of the record to retrieve, hooks will not have any effect, since it's a direct query for the PK.
   * @returns Promise resolving to a single model or null if not found.
   */
  async findOneByPrimaryKey(value, throwErrorOnNull = false) {
    try {
      if (!this.model.primaryKey) {
        throw new Error(
          "Model " + this.model.table + " has no primary key to be retrieved by"
        );
      }
      return await this.query().where(this.model.primaryKey, value).one({
        throwErrorOnNull
      });
    } catch (error) {
      queryError(error);
      throw new Error("query failed " + error);
    }
  }
  /**
   * Save a new model instance to the database.
   *
   * @param {Model} model - Model instance to be saved.
   * @param {TransactionType} trx - TransactionType to be used on the save operation.
   * @returns Promise resolving to the saved model or null if saving fails.
   */
  async insert(model) {
    this.model.beforeInsert(model);
    const { query, params } = this.sqlModelManagerUtils.parseInsert(
      model,
      this.model,
      this.sqlDataSource.getDbType()
    );
    try {
      log(query, this.logs, params);
      const [result] = await this.mysqlConnection.query(
        query,
        params
      );
      if (this.model.primaryKey && model[this.model.primaryKey]) {
        const pkValue = model[this.model.primaryKey];
        return await this.findOneByPrimaryKey(pkValue);
      }
      return await this.findOneByPrimaryKey(result["insertId"]);
    } catch (error) {
      queryError(error);
      throw new Error("query failed " + error);
    }
  }
  /**
   * Create multiple model instances in the database.
   *
   * @param {Model} model - Model instance to be saved.
   * @param {TransactionType} trx - TransactionType to be used on the save operation.
   * @returns Promise resolving to an array of saved models or null if saving fails.
   */
  async insertMany(models) {
    models.forEach((model) => {
      this.model.beforeInsert(model);
    });
    const { query, params } = this.sqlModelManagerUtils.parseMassiveInsert(
      models,
      this.model,
      this.sqlDataSource.getDbType()
    );
    try {
      log(query, this.logs, params);
      const [rows] = await this.mysqlConnection.query(query, params);
      if (!rows.affectedRows) {
        return [];
      }
      if (this.model.primaryKey && models[0][this.model.primaryKey]) {
        const idsToFetchList2 = models.map(
          (model) => model[this.model.primaryKey]
        );
        const primaryKeyList = idsToFetchList2.map((key) => `'${key}'`).join(",");
        return await this.query().whereIn(this.model.primaryKey, idsToFetchList2).orderByRaw(`FIELD(${this.model.primaryKey}, ${primaryKeyList})`).many();
      }
      const idsToFetchList = Array.from(
        { length: rows.affectedRows },
        (_, i) => i + rows.insertId
      );
      return await this.query().whereIn(this.model.primaryKey, idsToFetchList).many();
    } catch (error) {
      queryError(error);
      throw new Error("query failed " + error);
    }
  }
  /**
   * Update an existing model instance in the database.
   * @param {Model} model - Model instance to be updated.
   * @param {TransactionType} trx - TransactionType to be used on the update operation.
   * @returns Promise resolving to the updated model or null if updating fails.
   */
  async updateRecord(model) {
    if (!this.model.primaryKey) {
      throw new Error(
        "Model " + this.model.table + " has no primary key to be updated, try save"
      );
    }
    try {
      const updateQuery = this.sqlModelManagerUtils.parseUpdate(
        model,
        this.model,
        this.sqlDataSource.getDbType()
      );
      log(updateQuery.query, this.logs, updateQuery.params);
      await this.mysqlConnection.query(updateQuery.query, updateQuery.params);
      if (!this.model.primaryKey) {
        log(
          "Model has no primary key so no record can be retrieved",
          this.logs
        );
        return null;
      }
      return await this.findOneByPrimaryKey(
        model[this.model.primaryKey]
      );
    } catch (error) {
      queryError(error);
      throw new Error("query failed " + error);
    }
  }
  /**
   * @description Delete a record from the database from the given model.
   *
   * @param {Model} model - Model to delete.
   * @param {TransactionType} trx - TransactionType to be used on the delete operation.
   * @returns Promise resolving to the deleted model or null if deleting fails.
   */
  async deleteRecord(model) {
    try {
      if (!this.model.primaryKey) {
        throw new Error(
          "Model " + this.model.table + " has no primary key to be deleted from"
        );
      }
      const { query, params } = this.sqlModelManagerUtils.parseDelete(
        this.model.table,
        this.model.primaryKey,
        model[this.model.primaryKey]
      );
      log(query, this.logs, params);
      const [rows] = await this.mysqlConnection.query(
        query,
        params
      );
      if (this.sqlDataSource.getDbType() === "mariadb") {
        return await parseDatabaseDataIntoModelResponse(
          [rows[0]],
          this.model
        );
      }
      return model;
    } catch (error) {
      queryError(error);
      throw new Error("query failed " + error);
    }
  }
  /**
   * Create and return a new instance of the Mysql_query_builder for building more complex SQL queries.
   *
   * @returns {Mysql_query_builder<Model>} - Instance of Mysql_query_builder.
   */
  query() {
    return new MysqlQueryBuilder(
      this.model,
      this.model.table,
      this.mysqlConnection,
      this.logs,
      false,
      this.sqlDataSource
    );
  }
  /**
   * @description Returns an update query builder.
   */
  update() {
    return new MysqlUpdateQueryBuilder(
      this.model,
      this.model.table,
      this.mysqlConnection,
      this.logs,
      false,
      this.sqlDataSource
    );
  }
  /**
   * @description Returns a delete query builder.
   */
  deleteQuery() {
    return new MysqlDeleteQueryBuilder(
      this.model,
      this.model.table,
      this.mysqlConnection,
      this.logs,
      false,
      this.sqlDataSource
    );
  }
};

// src/sql/postgres/postgres_query_builder.ts
import "reflect-metadata";
var PostgresQueryBuilder = class _PostgresQueryBuilder extends QueryBuilder {
  constructor(model, table, pgClient, logs, isNestedCondition = false, sqlDataSource) {
    super(model, table, logs, sqlDataSource);
    this.pgClient = pgClient;
    this.isNestedCondition = isNestedCondition;
    this.postgresModelManagerUtils = new SqlModelManagerUtils(
      "postgres",
      this.pgClient
    );
  }
  select(...columns) {
    this.selectQuery = this.selectTemplate.selectColumns(
      ...columns
    );
    return this;
  }
  async one(options = { throwErrorOnNull: false }) {
    if (!options.ignoreHooks?.includes("beforeFetch")) {
      this.model.beforeFetch(this);
    }
    this.limitQuery = this.selectTemplate.limit(1);
    let query = "";
    if (this.joinQuery && !this.selectQuery) {
      this.selectQuery = this.selectTemplate.selectColumns(`${this.table}.*`);
    }
    query = this.selectQuery + this.joinQuery;
    if (this.whereQuery) {
      query += this.whereQuery;
    }
    query = this.whereTemplate.convertPlaceHolderToValue(query);
    this.limit(1);
    query += this.groupFooterQuery();
    query = query.trim();
    log(query, this.logs, this.params);
    try {
      const result = await this.pgClient.query(query, this.params);
      if (!result.rows[0]) {
        if (options.throwErrorOnNull) {
          throw new Error("ROW_NOT_FOUND");
        }
        return null;
      }
      const modelInstance = getBaseModelInstance();
      await this.mergeRawPacketIntoModel(
        modelInstance,
        result.rows[0],
        this.model
      );
      const relationModels = await this.postgresModelManagerUtils.parseQueryBuilderRelations(
        [modelInstance],
        this.model,
        this.relations,
        this.logs
      );
      const model = await parseDatabaseDataIntoModelResponse(
        [modelInstance],
        this.model,
        relationModels
      );
      return !options.ignoreHooks?.includes("afterFetch") ? (await this.model.afterFetch([model]))[0] : model;
    } catch (error) {
      queryError(query);
      throw new Error("query failed " + error);
    }
  }
  async oneOrFail(options) {
    const model = await this.one({
      throwErrorOnNull: true,
      ignoreHooks: options?.ignoreHooks
    });
    return model;
  }
  async many(options = {}) {
    if (!options.ignoreHooks?.includes("beforeFetch")) {
      this.model.beforeFetch(this);
    }
    let query = "";
    if (this.joinQuery && !this.selectQuery) {
      this.selectQuery = this.selectTemplate.selectColumns(`${this.table}.*`);
    }
    query = this.selectQuery + this.joinQuery;
    if (this.whereQuery) {
      query += this.whereQuery;
    }
    query += this.groupFooterQuery();
    query = this.whereTemplate.convertPlaceHolderToValue(query);
    query = query.trim();
    log(query, this.logs, this.params);
    try {
      const result = await this.pgClient.query(query, this.params);
      const rows = result.rows;
      const modelPromises = rows.map(async (row) => {
        const modelInstance = getBaseModelInstance();
        await this.mergeRawPacketIntoModel(modelInstance, row, this.model);
        return modelInstance;
      });
      const models = await Promise.all(modelPromises);
      const relationModels = await this.postgresModelManagerUtils.parseQueryBuilderRelations(
        models,
        this.model,
        this.relations,
        this.logs
      );
      const serializedModels = await parseDatabaseDataIntoModelResponse(
        models,
        this.model,
        relationModels
      );
      if (!serializedModels) {
        return [];
      }
      if (!options.ignoreHooks?.includes("afterFetch")) {
        await this.model.afterFetch(serializedModels);
      }
      return Array.isArray(serializedModels) ? serializedModels : [serializedModels];
    } catch (error) {
      throw new Error("query failed: " + error.message);
    }
  }
  whereBuilder(cb) {
    const queryBuilder = new _PostgresQueryBuilder(
      this.model,
      this.table,
      this.pgClient,
      this.logs,
      true,
      this.sqlDataSource
    );
    cb(queryBuilder);
    let whereCondition = queryBuilder.whereQuery.trim();
    if (whereCondition.startsWith("AND")) {
      whereCondition = whereCondition.substring(4);
    } else if (whereCondition.startsWith("OR")) {
      whereCondition = whereCondition.substring(3);
    }
    whereCondition = "(" + whereCondition + ")";
    if (!this.whereQuery) {
      this.whereQuery = this.isNestedCondition ? whereCondition : `WHERE ${whereCondition}`;
    } else {
      this.whereQuery += ` AND ${whereCondition}`;
    }
    this.params.push(...queryBuilder.params);
    return this;
  }
  orWhereBuilder(cb) {
    const nestedBuilder = new _PostgresQueryBuilder(
      this.model,
      this.table,
      this.pgClient,
      this.logs,
      true,
      this.sqlDataSource
    );
    cb(nestedBuilder);
    let nestedCondition = nestedBuilder.whereQuery.trim();
    if (nestedCondition.startsWith("AND")) {
      nestedCondition = nestedCondition.substring(4);
    } else if (nestedCondition.startsWith("OR")) {
      nestedCondition = nestedCondition.substring(3);
    }
    nestedCondition = `(${nestedCondition})`;
    if (!this.whereQuery) {
      this.whereQuery = this.isNestedCondition ? nestedCondition : `WHERE ${nestedCondition}`;
      this.params.push(...nestedBuilder.params);
      return this;
    }
    this.whereQuery += ` OR ${nestedCondition}`;
    this.params.push(...nestedBuilder.params);
    return this;
  }
  andWhereBuilder(cb) {
    const nestedBuilder = new _PostgresQueryBuilder(
      this.model,
      this.table,
      this.pgClient,
      this.logs,
      true,
      this.sqlDataSource
    );
    cb(nestedBuilder);
    let nestedCondition = nestedBuilder.whereQuery.trim();
    if (nestedCondition.startsWith("AND")) {
      nestedCondition = nestedCondition.substring(4);
    } else if (nestedCondition.startsWith("OR")) {
      nestedCondition = nestedCondition.substring(3);
    }
    if (!this.whereQuery) {
      this.whereQuery = this.isNestedCondition ? nestedCondition : `WHERE ${nestedCondition}`;
      this.params.push(...nestedBuilder.params);
      return this;
    }
    this.whereQuery += ` AND ${nestedCondition}`;
    this.params.push(...nestedBuilder.params);
    return this;
  }
  async getCount(options = { ignoreHooks: false }) {
    if (options.ignoreHooks) {
      const { rows } = await this.pgClient.query(
        `SELECT COUNT(*) as total from ${this.table}`
      );
      return +rows[0].total;
    }
    this.select("COUNT(*) as total");
    const result = await this.one();
    return result ? +result.extraColumns["total"] : 0;
  }
  async getSum(column2, options = { ignoreHooks: false }) {
    if (options.ignoreHooks) {
      const { rows } = await this.pgClient.query(
        `SELECT SUM(${column2}) as total from ${this.table}`
      );
      return +rows[0].total || 0;
    }
    column2 = convertCase(column2, this.model.databaseCaseConvention);
    this.select(`SUM(${column2}) as total`);
    const result = await this.one();
    return result ? +result.extraColumns["total"] : 0;
  }
  async paginate(page, limit, options) {
    this.limitQuery = this.selectTemplate.limit(limit);
    this.offsetQuery = this.selectTemplate.offset((page - 1) * limit);
    const originalSelectQuery = this.selectQuery;
    this.select("COUNT(*) as total");
    const total = await this.many(options);
    this.selectQuery = originalSelectQuery;
    const models = await this.many(options);
    const paginationMetadata = getPaginationMetadata(
      page,
      limit,
      +total[0].extraColumns["total"]
    );
    let data = await parseDatabaseDataIntoModelResponse(models, this.model) || [];
    if (Array.isArray(data)) {
      data = data.filter((model) => model !== null);
    }
    return {
      paginationMetadata,
      data: Array.isArray(data) ? data : [data]
    };
  }
  join(relationTable, primaryColumn, foreignColumn) {
    const join = JOIN_default(
      this.model,
      relationTable,
      primaryColumn,
      foreignColumn
    );
    this.joinQuery += join.innerJoin();
    return this;
  }
  leftJoin(relationTable, primaryColumn, foreignColumn) {
    const join = JOIN_default(
      this.model,
      relationTable,
      primaryColumn,
      foreignColumn
    );
    this.joinQuery += join.leftJoin();
    return this;
  }
  addRelations(relations) {
    this.relations = relations;
    return this;
  }
  addDynamicColumns(dynamicColumns) {
    this.dynamicColumns = dynamicColumns;
    return this;
  }
  groupBy(...columns) {
    this.groupByQuery = this.selectTemplate.groupBy(...columns);
    return this;
  }
  groupByRaw(query) {
    this.groupByQuery = ` GROUP BY ${query}`;
    return this;
  }
  orderBy(columns, order) {
    this.orderByQuery = this.selectTemplate.orderBy(columns, order);
    return this;
  }
  orderByRaw(query) {
    this.orderByQuery = ` ORDER BY ${query}`;
    return this;
  }
  limit(limit) {
    this.limitQuery = this.selectTemplate.limit(limit);
    return this;
  }
  offset(offset) {
    this.offsetQuery = this.selectTemplate.offset(offset);
    return this;
  }
  copy() {
    const queryBuilder = new _PostgresQueryBuilder(
      this.model,
      this.table,
      this.pgClient,
      this.logs,
      this.isNestedCondition,
      this.sqlDataSource
    );
    queryBuilder.selectQuery = this.selectQuery;
    queryBuilder.whereQuery = this.whereQuery;
    queryBuilder.groupByQuery = this.groupByQuery;
    queryBuilder.orderByQuery = this.orderByQuery;
    queryBuilder.limitQuery = this.limitQuery;
    queryBuilder.offsetQuery = this.offsetQuery;
    queryBuilder.params = [...this.params];
    return queryBuilder;
  }
  groupFooterQuery() {
    return this.groupByQuery + this.orderByQuery + this.limitQuery + this.offsetQuery;
  }
};

// src/sql/postgres/postgres_update_query_builder.ts
var PostgresUpdateQueryBuilder = class _PostgresUpdateQueryBuilder extends ModelUpdateQueryBuilder {
  /**
   * @description Constructs a Mysql_query_builder instance.
   * @param model - The model class associated with the table.
   * @param table - The name of the table.
   * @param pgClient - The MySQL connection pool.
   * @param logs - A boolean indicating whether to log queries.
   * @param isNestedCondition - A boolean indicating whether the query is nested in another query.
   */
  constructor(model, table, pgClient, logs, isNestedCondition = false, sqlDataSource) {
    super(model, table, logs, false, sqlDataSource);
    this.joinQuery = "";
    this.isNestedCondition = false;
    this.sqlConnection = pgClient;
    this.updateTemplate = UPDATE_default(
      this.sqlDataSource.getDbType(),
      this.model
    );
    this.joinQuery = "";
    this.isNestedCondition = isNestedCondition;
  }
  async withData(data, options) {
    const { ignoreBeforeUpdateHook } = options || {};
    if (!ignoreBeforeUpdateHook) {
      this.model.beforeUpdate(this);
    }
    const columns = Object.keys(data);
    const values = Object.values(data);
    this.whereQuery = this.whereTemplate.convertPlaceHolderToValue(
      this.whereQuery,
      values.length + 1
    );
    const { query, params } = this.updateTemplate.massiveUpdate(
      columns,
      values,
      this.whereQuery,
      this.joinQuery
    );
    params.push(...this.params);
    log(query, this.logs, params);
    try {
      const result = await this.sqlConnection.query(query, params);
      if (!result.rows) {
        return 0;
      }
      return result.rowCount || 0;
    } catch (error) {
      queryError(query);
      throw new Error("query failed " + error);
    }
  }
  join(relationTable, primaryColumn, foreignColumn) {
    const join = JOIN_default(
      this.model,
      relationTable,
      primaryColumn,
      foreignColumn
    );
    this.joinQuery += join.innerJoin();
    return this;
  }
  leftJoin(relationTable, primaryColumn, foreignColumn) {
    const join = JOIN_default(
      this.model,
      relationTable,
      primaryColumn,
      foreignColumn
    );
    this.joinQuery += join.innerJoin();
    return this;
  }
  /**
   * @description Build more complex where conditions.
   * @param cb
   */
  whereBuilder(cb) {
    const queryBuilder = new _PostgresUpdateQueryBuilder(
      this.model,
      this.table,
      this.sqlConnection,
      this.logs,
      true,
      this.sqlDataSource
    );
    cb(queryBuilder);
    let whereCondition = queryBuilder.whereQuery.trim();
    if (whereCondition.startsWith("AND")) {
      whereCondition = whereCondition.substring(4);
    } else if (whereCondition.startsWith("OR")) {
      whereCondition = whereCondition.substring(3);
    }
    whereCondition = "(" + whereCondition + ")";
    if (!this.whereQuery) {
      this.whereQuery = this.isNestedCondition ? whereCondition : `WHERE ${whereCondition}`;
    } else {
      this.whereQuery += ` AND ${whereCondition}`;
    }
    this.params.push(...queryBuilder.params);
    return this;
  }
  /**
   * @description Build complex OR-based where conditions.
   * @param cb Callback function that takes a query builder and adds conditions to it.
   */
  orWhereBuilder(cb) {
    const nestedBuilder = new _PostgresUpdateQueryBuilder(
      this.model,
      this.table,
      this.sqlConnection,
      this.logs,
      true,
      this.sqlDataSource
    );
    cb(nestedBuilder);
    let nestedCondition = nestedBuilder.whereQuery.trim();
    if (nestedCondition.startsWith("AND")) {
      nestedCondition = nestedCondition.substring(4);
    } else if (nestedCondition.startsWith("OR")) {
      nestedCondition = nestedCondition.substring(3);
    }
    nestedCondition = `(${nestedCondition})`;
    if (!this.whereQuery) {
      this.whereQuery = this.isNestedCondition ? nestedCondition : `WHERE ${nestedCondition}`;
      this.params.push(...nestedBuilder.params);
      return this;
    }
    this.whereQuery += ` OR ${nestedCondition}`;
    this.params.push(...nestedBuilder.params);
    return this;
  }
  /**
   * @description Build complex AND-based where conditions.
   * @param cb Callback function that takes a query builder and adds conditions to it.
   */
  andWhereBuilder(cb) {
    const nestedBuilder = new _PostgresUpdateQueryBuilder(
      this.model,
      this.table,
      this.sqlConnection,
      this.logs,
      true,
      this.sqlDataSource
    );
    cb(nestedBuilder);
    let nestedCondition = nestedBuilder.whereQuery.trim();
    if (nestedCondition.startsWith("AND")) {
      nestedCondition = nestedCondition.substring(4);
    } else if (nestedCondition.startsWith("OR")) {
      nestedCondition = nestedCondition.substring(3);
    }
    if (!this.whereQuery) {
      this.whereQuery = this.isNestedCondition ? nestedCondition : `WHERE ${nestedCondition}`;
      this.params.push(...nestedBuilder.params);
      return this;
    }
    this.whereQuery += ` AND ${nestedCondition}`;
    this.params.push(...nestedBuilder.params);
    return this;
  }
};

// src/sql/postgres/postgres_delete_query_builder.ts
import { DateTime as DateTime3 } from "luxon";
var PostgresDeleteQueryBuilder = class _PostgresDeleteQueryBuilder extends ModelDeleteQueryBuilder {
  /**
   * @description Constructs a Mysql_query_builder instance.
   * @param model - The model class associated with the table.
   * @param table - The name of the table.
   * @param pgClient - The MySQL connection pool.
   * @param logs - A boolean indicating whether to log queries.
   * @param isNestedCondition - A boolean indicating whether the query is nested in another query.
   */
  constructor(model, table, pgClient, logs, isNestedCondition = false, sqlDataSource) {
    super(model, table, logs, false, sqlDataSource);
    this.isNestedCondition = false;
    this.sqlConnection = pgClient;
    this.updateTemplate = UPDATE_default(sqlDataSource.getDbType(), this.model);
    this.deleteTemplate = DELETE_default(table, sqlDataSource.getDbType());
    this.joinQuery = "";
    this.isNestedCondition = isNestedCondition;
  }
  async delete(options = {}) {
    const { ignoreBeforeDeleteHook } = options || {};
    if (!ignoreBeforeDeleteHook) {
      this.model.beforeDelete(this);
    }
    this.whereQuery = this.whereTemplate.convertPlaceHolderToValue(
      this.whereQuery
    );
    const query = this.deleteTemplate.massiveDelete(
      this.whereQuery,
      this.joinQuery
    );
    log(query, this.logs, this.params);
    try {
      const result = await this.sqlConnection.query(query, this.params);
      if (!result.rows) {
        return 0;
      }
      return result.rowCount || 0;
    } catch (error) {
      queryError(query);
      throw new Error("query failed " + error);
    }
  }
  async softDelete(options) {
    const {
      column: column2 = "deletedAt",
      value = DateTime3.local().toISO(),
      ignoreBeforeDeleteHook = false
    } = options || {};
    if (!ignoreBeforeDeleteHook) {
      this.model.beforeDelete(this);
    }
    let { query, params } = this.updateTemplate.massiveUpdate(
      [column2],
      [value],
      this.whereQuery,
      this.joinQuery
    );
    params = [...params, ...this.params];
    log(query, this.logs, params);
    try {
      const result = await this.sqlConnection.query(query, params);
      if (!result.rows) {
        return 0;
      }
      return result.rowCount || 0;
    } catch (error) {
      queryError(query);
      throw new Error("query failed " + error);
    }
  }
  /**
   *
   * @param relationTable - The name of the related table.
   * @param primaryColumn - The name of the primary column in the caller table.
   * @param foreignColumn - The name of the foreign column in the related table.
   */
  join(relationTable, primaryColumn, foreignColumn) {
    const join = JOIN_default(
      this.model,
      relationTable,
      primaryColumn,
      foreignColumn
    );
    this.joinQuery += join.innerJoin();
    return this;
  }
  /**
   *
   * @param relationTable - The name of the related table.
   * @param primaryColumn - The name of the primary column in the caller table.
   * @param foreignColumn - The name of the foreign column in the related table.
   */
  leftJoin(relationTable, primaryColumn, foreignColumn) {
    const join = JOIN_default(
      this.model,
      relationTable,
      primaryColumn,
      foreignColumn
    );
    this.joinQuery += join.innerJoin();
    return this;
  }
  /**
   * @description Build more complex where conditions.
   * @param cb
   */
  whereBuilder(cb) {
    const queryBuilder = new _PostgresDeleteQueryBuilder(
      this.model,
      this.table,
      this.sqlConnection,
      this.logs,
      true,
      this.sqlDataSource
    );
    cb(queryBuilder);
    let whereCondition = queryBuilder.whereQuery.trim();
    if (whereCondition.startsWith("AND")) {
      whereCondition = whereCondition.substring(4);
    } else if (whereCondition.startsWith("OR")) {
      whereCondition = whereCondition.substring(3);
    }
    whereCondition = "(" + whereCondition + ")";
    if (!this.whereQuery) {
      this.whereQuery = this.isNestedCondition ? whereCondition : `WHERE ${whereCondition}`;
    } else {
      this.whereQuery += ` AND ${whereCondition}`;
    }
    this.params.push(...queryBuilder.params);
    return this;
  }
  /**
   * @description Build complex OR-based where conditions.
   * @param cb Callback function that takes a query builder and adds conditions to it.
   */
  orWhereBuilder(cb) {
    const nestedBuilder = new _PostgresDeleteQueryBuilder(
      this.model,
      this.table,
      this.sqlConnection,
      this.logs,
      true,
      this.sqlDataSource
    );
    cb(nestedBuilder);
    let nestedCondition = nestedBuilder.whereQuery.trim();
    if (nestedCondition.startsWith("AND")) {
      nestedCondition = nestedCondition.substring(4);
    } else if (nestedCondition.startsWith("OR")) {
      nestedCondition = nestedCondition.substring(3);
    }
    nestedCondition = `(${nestedCondition})`;
    if (!this.whereQuery) {
      this.whereQuery = this.isNestedCondition ? nestedCondition : `WHERE ${nestedCondition}`;
      this.params.push(...nestedBuilder.params);
      return this;
    }
    this.whereQuery += ` OR ${nestedCondition}`;
    this.params.push(...nestedBuilder.params);
    return this;
  }
  /**
   * @description Build complex AND-based where conditions.
   * @param cb Callback function that takes a query builder and adds conditions to it.
   */
  andWhereBuilder(cb) {
    const nestedBuilder = new _PostgresDeleteQueryBuilder(
      this.model,
      this.table,
      this.sqlConnection,
      this.logs,
      true,
      this.sqlDataSource
    );
    cb(nestedBuilder);
    let nestedCondition = nestedBuilder.whereQuery.trim();
    if (nestedCondition.startsWith("AND")) {
      nestedCondition = nestedCondition.substring(4);
    } else if (nestedCondition.startsWith("OR")) {
      nestedCondition = nestedCondition.substring(3);
    }
    if (!this.whereQuery) {
      this.whereQuery = this.isNestedCondition ? nestedCondition : `WHERE ${nestedCondition}`;
      this.params.push(...nestedBuilder.params);
      return this;
    }
    this.whereQuery += ` AND ${nestedCondition}`;
    this.params.push(...nestedBuilder.params);
    return this;
  }
};

// src/sql/postgres/postgres_model_manager.ts
var PostgresModelManager = class extends ModelManager {
  /**
   * Constructor for Postgres_model_manager class.
   *
   * @param {typeof Model} model - Model constructor.
   * @param {Pool} pgConnection - PostgreSQL connection pool.
   * @param {boolean} logs - Flag to enable or disable logging.
   */
  constructor(model, pgConnection, logs, sqlDataSource) {
    super(model, logs, sqlDataSource);
    this.pgConnection = pgConnection;
    this.sqlModelManagerUtils = new SqlModelManagerUtils(
      "postgres",
      pgConnection
    );
  }
  /**
   * Find method to retrieve multiple records from the database based on the input conditions.
   *
   * @param {FindType} input - Optional query parameters for filtering, ordering, and pagination.
   * @returns Promise resolving to an array of models.
   */
  async find(input) {
    try {
      if (!input) {
        return await this.query().many();
      }
      const query = this.query();
      if (input.select) {
        query.select(...input.select);
      }
      if (input.relations) {
        query.addRelations(input.relations);
      }
      if (input.where) {
        Object.entries(input.where).forEach(([key, value]) => {
          query.where(key, value);
        });
      }
      if (input.orderBy) {
        query.orderBy(input.orderBy.columns, input.orderBy.type);
      }
      if (input.limit) {
        query.limit(input.limit);
      }
      if (input.offset) {
        query.offset(input.offset);
      }
      if (input.groupBy) {
        query.groupBy(...input.groupBy);
      }
      return await query.many({ ignoreHooks: input.ignoreHooks || [] });
    } catch (error) {
      queryError(error);
      throw new Error("query failed " + error);
    }
  }
  /**
   * Find a single record from the database based on the input conditions.
   *
   * @param {FindOneType} input - query parameters for filtering and selecting a single record.
   * @returns Promise resolving to a single model or null if not found.
   */
  async findOne(input) {
    try {
      const query = this.query();
      if (input.select) {
        query.select(...input.select);
      }
      if (input.relations) {
        query.addRelations(input.relations);
      }
      if (input.where) {
        Object.entries(input.where).forEach(([key, value]) => {
          query.where(key, value);
        });
      }
      return await query.one({
        throwErrorOnNull: input.throwErrorOnNull || false,
        ignoreHooks: input.ignoreHooks || []
      });
    } catch (error) {
      queryError(error);
      throw new Error("query failed " + error);
    }
  }
  /**
   * Find a single record by its PK from the database.
   *
   * @param {string | number | boolean} value - PK value of the record to retrieve.
   * @returns Promise resolving to a single model or null if not found.
   */
  async findOneByPrimaryKey(value, throwErrorOnNull = false) {
    try {
      if (!this.model.primaryKey) {
        throw new Error(
          "Model " + this.model.table + " has no primary key to be retrieved by"
        );
      }
      return await this.query().where(this.model.primaryKey, "=", value).one({ throwErrorOnNull });
    } catch (error) {
      queryError(error);
      throw new Error("query failed " + error);
    }
  }
  /**
   * Save a new model instance to the database.
   *
   * @param {Model} model - Model instance to be saved.
   * @param {MysqlTransaction} trx - MysqlTransaction to be used on the save operation.
   * @returns Promise resolving to the saved model or null if saving fails.
   */
  async insert(model) {
    this.model.beforeInsert(model);
    const { query, params } = this.sqlModelManagerUtils.parseInsert(
      model,
      this.model,
      this.sqlDataSource.getDbType()
    );
    try {
      const { query: query2, params: params2 } = this.sqlModelManagerUtils.parseInsert(
        model,
        this.model,
        this.sqlDataSource.getDbType()
      );
      log(query2, this.logs, params2);
      const { rows } = await this.pgConnection.query(query2, params2);
      const insertedModel = rows[0];
      if (!insertedModel) {
        throw new Error(rows[0]);
      }
      return await parseDatabaseDataIntoModelResponse(
        [insertedModel],
        this.model
      );
    } catch (error) {
      queryError(error);
      throw new Error("query failed " + error);
    }
  }
  /**
   * Create multiple model instances in the database.
   *
   * @param {Model} models - Model instance to be saved.
   * @param {Transaction} trx - MysqlTransaction to be used on the save operation.
   * @returns Promise resolving to an array of saved models or null if saving fails.
   */
  async insertMany(models) {
    models.forEach((model) => this.model.beforeInsert(model));
    const { query, params } = this.sqlModelManagerUtils.parseMassiveInsert(
      models,
      this.model,
      this.sqlDataSource.getDbType()
    );
    try {
      const { query: query2, params: params2 } = this.sqlModelManagerUtils.parseMassiveInsert(
        models,
        this.model,
        this.sqlDataSource.getDbType()
      );
      log(query2, this.logs, params2);
      const { rows } = await this.pgConnection.query(query2, params2);
      const insertedModel = rows;
      if (!insertedModel.length) {
        return [];
      }
      const insertModelPromise = insertedModel.map(
        async (model) => await parseDatabaseDataIntoModelResponse([model], this.model)
      );
      return await Promise.all(insertModelPromise);
    } catch (error) {
      queryError(error);
      throw new Error("query failed " + error);
    }
  }
  /**
   * Update an existing model instance in the database.
   * @param {Model} model - Model instance to be updated.
   * @param {Transaction} trx - Transaction to be used on the update operation.
   * @returns Promise resolving to the updated model or null if updating fails.
   */
  async updateRecord(model) {
    const { table, primaryKey } = this.model;
    if (!primaryKey) {
      throw new Error(
        "Model " + table + " has no primary key to be updated, try save"
      );
    }
    const { query, params } = this.sqlModelManagerUtils.parseUpdate(
      model,
      this.model,
      this.sqlDataSource.getDbType()
    );
    try {
      const { query: query2, params: params2 } = this.sqlModelManagerUtils.parseUpdate(
        model,
        this.model,
        this.sqlDataSource.getDbType()
      );
      log(query2, this.logs, params2);
      await this.pgConnection.query(query2, params2);
      if (!primaryKey) {
        return null;
      }
      return await this.findOneByPrimaryKey(
        model[primaryKey]
      );
    } catch (error) {
      queryError(error);
      throw new Error("query failed " + error);
    }
  }
  /**
   * @description Delete a record from the database from the given model.
   *
   * @param {Model} model - Model to delete.
   * @param {Transaction} trx - Transaction to be used on the delete operation.
   * @returns Promise resolving to the deleted model or null if deleting fails.
   */
  async deleteRecord(model) {
    try {
      if (!this.model.primaryKey) {
        throw new Error(
          "Model " + this.model.table + " has no primary key to be deleted from"
        );
      }
      const { query, params } = this.sqlModelManagerUtils.parseDelete(
        this.model.table,
        this.model.primaryKey,
        model[this.model.primaryKey]
      );
      log(query, this.logs, params);
      await this.pgConnection.query(query, params);
      return model;
    } catch (error) {
      queryError(error);
      throw new Error("query failed " + error);
    }
  }
  /**
   * Create and return a new instance of the Mysql_query_builder for building more complex SQL queries.
   *
   * @returns {MysqlQueryBuilder<Model>} - Instance of Mysql_query_builder.
   */
  query() {
    return new PostgresQueryBuilder(
      this.model,
      this.model.table,
      this.pgConnection,
      this.logs,
      false,
      this.sqlDataSource
    );
  }
  /**
   * @description Returns an update query builder.
   */
  update() {
    return new PostgresUpdateQueryBuilder(
      this.model,
      this.model.table,
      this.pgConnection,
      this.logs,
      false,
      this.sqlDataSource
    );
  }
  /**
   * @description Returns a delete query builder.
   */
  deleteQuery() {
    return new PostgresDeleteQueryBuilder(
      this.model,
      this.model.table,
      this.pgConnection,
      this.logs,
      false,
      this.sqlDataSource
    );
  }
};

// src/sql/sqlite/sql_lite_query_builder.ts
var SqlLiteQueryBuilder = class _SqlLiteQueryBuilder extends QueryBuilder {
  constructor(model, table, sqLiteConnection, logs, isNestedCondition = false, sqlDataSource) {
    super(model, table, logs, sqlDataSource);
    this.sqLiteConnection = sqLiteConnection;
    this.isNestedCondition = isNestedCondition;
    this.sqliteModelManagerUtils = new SqlModelManagerUtils(
      "sqlite",
      this.sqLiteConnection
    );
  }
  async one(options = { throwErrorOnNull: false }) {
    if (!options.ignoreHooks?.includes("beforeFetch")) {
      this.model.beforeFetch(this);
    }
    let query = "";
    if (this.joinQuery && !this.selectQuery) {
      this.selectQuery = this.selectTemplate.selectColumns(`${this.table}.*`);
    }
    query = this.selectQuery + this.joinQuery;
    if (this.whereQuery) {
      query += this.whereQuery;
    }
    query = this.whereTemplate.convertPlaceHolderToValue(query);
    this.limit(1);
    query += this.groupFooterQuery();
    query = query.trim();
    log(query, this.logs, this.params);
    try {
      const results = await this.promisifyQuery(query, this.params);
      if (!results.length) {
        return null;
      }
      const result = results[0];
      if (options.throwErrorOnNull && !result) {
        throw new Error("ERR_NOT_FOUND");
      }
      const modelInstance = getBaseModelInstance();
      await this.mergeRawPacketIntoModel(modelInstance, result, this.model);
      const relationModels = await this.sqliteModelManagerUtils.parseQueryBuilderRelations(
        [modelInstance],
        this.model,
        this.relations,
        this.logs
      );
      const model = await parseDatabaseDataIntoModelResponse(
        [modelInstance],
        this.model,
        relationModels
      );
      return !options.ignoreHooks?.includes("afterFetch") ? (await this.model.afterFetch([model]))[0] : model;
    } catch (error) {
      queryError(query);
      throw new Error("query failed " + error);
    }
  }
  async oneOrFail(options) {
    const model = await this.one({
      throwErrorOnNull: true,
      ignoreHooks: options?.ignoreHooks
    });
    return model;
  }
  async many(options = {}) {
    if (!options.ignoreHooks?.includes("beforeFetch")) {
      this.model.beforeFetch(this);
    }
    let query = "";
    if (this.joinQuery && !this.selectQuery) {
      this.selectQuery = this.selectTemplate.selectColumns(`${this.table}.*`);
    }
    query = this.selectQuery + this.joinQuery;
    if (this.whereQuery) {
      query += this.whereQuery;
    }
    query += this.groupFooterQuery();
    query = this.whereTemplate.convertPlaceHolderToValue(query);
    query = query.trim();
    log(query, this.logs, this.params);
    try {
      const results = await this.promisifyQuery(query, this.params);
      const modelPromises = results.map(async (result) => {
        const modelInstance = getBaseModelInstance();
        await this.mergeRawPacketIntoModel(modelInstance, result, this.model);
        return modelInstance;
      });
      const models = await Promise.all(modelPromises);
      const relationModels = await this.sqliteModelManagerUtils.parseQueryBuilderRelations(
        models,
        this.model,
        this.relations,
        this.logs
      );
      const serializedModels = await parseDatabaseDataIntoModelResponse(
        models,
        this.model,
        relationModels
      );
      if (!serializedModels) {
        return [];
      }
      if (!options.ignoreHooks?.includes("afterFetch")) {
        await this.model.afterFetch(serializedModels);
      }
      return Array.isArray(serializedModels) ? serializedModels : [serializedModels];
    } catch (error) {
      queryError(query);
      throw new Error("query failed " + error);
    }
  }
  whereBuilder(cb) {
    const queryBuilder = new _SqlLiteQueryBuilder(
      this.model,
      this.table,
      this.sqLiteConnection,
      this.logs,
      true,
      this.sqlDataSource
    );
    cb(queryBuilder);
    let whereCondition = queryBuilder.whereQuery.trim();
    if (whereCondition.startsWith("AND")) {
      whereCondition = whereCondition.substring(4);
    } else if (whereCondition.startsWith("OR")) {
      whereCondition = whereCondition.substring(3);
    }
    whereCondition = "(" + whereCondition + ")";
    if (!this.whereQuery) {
      this.whereQuery = this.isNestedCondition ? whereCondition : `WHERE ${whereCondition}`;
    } else {
      this.whereQuery += ` AND ${whereCondition}`;
    }
    this.params.push(...queryBuilder.params);
    return this;
  }
  orWhereBuilder(cb) {
    const nestedBuilder = new _SqlLiteQueryBuilder(
      this.model,
      this.table,
      this.sqLiteConnection,
      this.logs,
      true,
      this.sqlDataSource
    );
    cb(nestedBuilder);
    let nestedCondition = nestedBuilder.whereQuery.trim();
    if (nestedCondition.startsWith("AND")) {
      nestedCondition = nestedCondition.substring(4);
    } else if (nestedCondition.startsWith("OR")) {
      nestedCondition = nestedCondition.substring(3);
    }
    nestedCondition = `(${nestedCondition})`;
    if (!this.whereQuery) {
      this.whereQuery = this.isNestedCondition ? nestedCondition : `WHERE ${nestedCondition}`;
      this.params.push(...nestedBuilder.params);
      return this;
    }
    this.whereQuery += ` OR ${nestedCondition}`;
    this.params.push(...nestedBuilder.params);
    return this;
  }
  andWhereBuilder(cb) {
    const nestedBuilder = new _SqlLiteQueryBuilder(
      this.model,
      this.table,
      this.sqLiteConnection,
      this.logs,
      true,
      this.sqlDataSource
    );
    cb(nestedBuilder);
    let nestedCondition = nestedBuilder.whereQuery.trim();
    if (nestedCondition.startsWith("AND")) {
      nestedCondition = nestedCondition.substring(4);
    } else if (nestedCondition.startsWith("OR")) {
      nestedCondition = nestedCondition.substring(3);
    }
    if (!this.whereQuery) {
      this.whereQuery = this.isNestedCondition ? nestedCondition : `WHERE ${nestedCondition}`;
      this.params.push(...nestedBuilder.params);
      return this;
    }
    this.whereQuery += ` AND ${nestedCondition}`;
    this.params.push(...nestedBuilder.params);
    return this;
  }
  async raw(query, params = []) {
    return await this.promisifyQuery(query, params);
  }
  async getCount(options = { ignoreHooks: false }) {
    if (options.ignoreHooks) {
      const result2 = await this.promisifyQuery(
        "SELECT COUNT(*) as total FROM " + this.table,
        []
      );
      return +result2[0].total;
    }
    this.select("COUNT(*) as total");
    const result = await this.one();
    return result ? +result.extraColumns.total : 0;
  }
  async getSum(column2, options = { ignoreHooks: false }) {
    if (!options.ignoreHooks) {
      const result2 = await this.promisifyQuery(
        `SELECT SUM("${column2}) as total FROM ` + this.table,
        []
      );
      return +result2[0].total || 0;
    }
    column2 = convertCase(column2, this.model.databaseCaseConvention);
    this.select(`SUM(${column2}) as total`);
    const result = await this.one();
    return result ? +result.extraColumns.total : 0;
  }
  async paginate(page, limit, options) {
    this.limitQuery = this.selectTemplate.limit(limit);
    this.offsetQuery = this.selectTemplate.offset((page - 1) * limit);
    const originalSelectQuery = this.selectQuery;
    this.select("COUNT(*) as total");
    const total = await this.many(options);
    this.selectQuery = originalSelectQuery;
    const models = await this.many(options);
    const paginationMetadata = getPaginationMetadata(
      page,
      limit,
      +total[0].extraColumns["total"]
    );
    let data = await parseDatabaseDataIntoModelResponse(models, this.model) || [];
    if (Array.isArray(data)) {
      data = data.filter((model) => model !== null);
    }
    return {
      paginationMetadata,
      data: Array.isArray(data) ? data : [data]
    };
  }
  select(...columns) {
    this.selectQuery = this.selectTemplate.selectColumns(
      ...columns
    );
    return this;
  }
  join(relationTable, primaryColumn, foreignColumn) {
    const join = JOIN_default(
      this.model,
      relationTable,
      primaryColumn,
      foreignColumn
    );
    this.joinQuery += join.innerJoin();
    return this;
  }
  leftJoin(relationTable, primaryColumn, foreignColumn) {
    const join = JOIN_default(
      this.model,
      relationTable,
      primaryColumn,
      foreignColumn
    );
    this.joinQuery += join.leftJoin();
    return this;
  }
  addRelations(relations) {
    this.relations = relations;
    return this;
  }
  addDynamicColumns(dynamicColumns) {
    this.dynamicColumns = dynamicColumns;
    return this;
  }
  groupBy(...columns) {
    this.groupByQuery = this.selectTemplate.groupBy(...columns);
    return this;
  }
  groupByRaw(query) {
    this.groupByQuery = ` GROUP BY ${query}`;
    return this;
  }
  orderBy(columns, order) {
    this.orderByQuery = this.selectTemplate.orderBy(columns, order);
    return this;
  }
  orderByRaw(query) {
    this.orderByQuery = ` ORDER BY ${query}`;
    return this;
  }
  limit(limit) {
    this.limitQuery = this.selectTemplate.limit(limit);
    return this;
  }
  offset(offset) {
    this.offsetQuery = this.selectTemplate.offset(offset);
    return this;
  }
  copy() {
    const queryBuilder = new _SqlLiteQueryBuilder(
      this.model,
      this.table,
      this.sqLiteConnection,
      this.logs,
      this.isNestedCondition,
      this.sqlDataSource
    );
    queryBuilder.selectQuery = this.selectQuery;
    queryBuilder.whereQuery = this.whereQuery;
    queryBuilder.joinQuery = this.joinQuery;
    queryBuilder.groupByQuery = this.groupByQuery;
    queryBuilder.orderByQuery = this.orderByQuery;
    queryBuilder.limitQuery = this.limitQuery;
    queryBuilder.offsetQuery = this.offsetQuery;
    queryBuilder.params = [...this.params];
    queryBuilder.relations = [...this.relations];
    return queryBuilder;
  }
  groupFooterQuery() {
    return this.groupByQuery + this.orderByQuery + this.limitQuery + this.offsetQuery;
  }
  promisifyQuery(query, params) {
    return new Promise((resolve, reject) => {
      this.sqLiteConnection.all(query, params, (err, result) => {
        if (err) {
          reject(err);
        }
        if (!result) {
          resolve([]);
        }
        if (!Array.isArray(result)) {
          resolve([result]);
        }
        resolve(result);
      });
    });
  }
};

// src/sql/sqlite/sql_lite_update_query_builder.ts
var SqliteUpdateQueryBuilder = class _SqliteUpdateQueryBuilder extends ModelUpdateQueryBuilder {
  /**
   * @description Constructs a Mysql_query_builder instance.
   * @param model - The model class associated with the table.
   * @param table - The name of the table.
   * @param sqlLiteCOnnection - The MySQL connection pool.
   * @param logs - A boolean indicating whether to log queries.
   * @param isNestedCondition - A boolean indicating whether the query is nested in another query.
   */
  constructor(model, table, sqlLiteConnection, logs, isNestedCondition = false, sqlDataSource, sqlModelManagerUtils) {
    super(model, table, logs, false, sqlDataSource);
    this.joinQuery = "";
    this.isNestedCondition = false;
    this.sqlConnection = sqlLiteConnection;
    this.updateTemplate = UPDATE_default(
      this.sqlDataSource.getDbType(),
      this.model
    );
    this.joinQuery = "";
    this.isNestedCondition = isNestedCondition;
    this.sqlModelManagerUtils = sqlModelManagerUtils;
  }
  /**
   * @description Updates a record in the database.
   * @param data - The data to update.
   * @param trx - The transaction to run the query in.
   * @returns The updated records.
   */
  async withData(data, options) {
    const { ignoreBeforeUpdateHook } = options || {};
    if (!ignoreBeforeUpdateHook) {
      this.model.beforeUpdate(this);
    }
    const columns = Object.keys(data);
    const values = Object.values(data);
    this.whereQuery = this.whereTemplate.convertPlaceHolderToValue(
      this.whereQuery,
      values.length + 1
    );
    const { query, params } = this.updateTemplate.massiveUpdate(
      columns,
      values,
      this.whereQuery,
      this.joinQuery
    );
    params.push(...this.params);
    log(query, this.logs, params);
    try {
      const result = await this.promisifyQuery(query, params);
      return result;
    } catch (error) {
      queryError(query);
      throw new Error("query failed " + error);
    }
  }
  /**
   *
   * @param relationTable - The name of the related table.
   * @param primaryColumn - The name of the primary column in the caller table.
   * @param foreignColumn - The name of the foreign column in the related table.
   */
  join(relationTable, primaryColumn, foreignColumn) {
    const join = JOIN_default(
      this.model,
      relationTable,
      primaryColumn,
      foreignColumn
    );
    this.joinQuery += join.innerJoin();
    return this;
  }
  /**
   *
   * @param relationTable - The name of the related table.
   * @param primaryColumn - The name of the primary column in the caller table.
   * @param foreignColumn - The name of the foreign column in the related table.
   */
  leftJoin(relationTable, primaryColumn, foreignColumn) {
    const join = JOIN_default(
      this.model,
      relationTable,
      primaryColumn,
      foreignColumn
    );
    this.joinQuery += join.innerJoin();
    return this;
  }
  /**
   * @description Build more complex where conditions.
   * @param cb
   */
  whereBuilder(cb) {
    const queryBuilder = new _SqliteUpdateQueryBuilder(
      this.model,
      this.table,
      this.sqlConnection,
      this.logs,
      true,
      this.sqlDataSource,
      this.sqlModelManagerUtils
    );
    cb(queryBuilder);
    let whereCondition = queryBuilder.whereQuery.trim();
    if (whereCondition.startsWith("AND")) {
      whereCondition = whereCondition.substring(4);
    } else if (whereCondition.startsWith("OR")) {
      whereCondition = whereCondition.substring(3);
    }
    whereCondition = "(" + whereCondition + ")";
    if (!this.whereQuery) {
      this.whereQuery = this.isNestedCondition ? whereCondition : `WHERE ${whereCondition}`;
    } else {
      this.whereQuery += ` AND ${whereCondition}`;
    }
    this.params.push(...queryBuilder.params);
    return this;
  }
  /**
   * @description Build complex OR-based where conditions.
   * @param cb Callback function that takes a query builder and adds conditions to it.
   */
  orWhereBuilder(cb) {
    const nestedBuilder = new _SqliteUpdateQueryBuilder(
      this.model,
      this.table,
      this.sqlConnection,
      this.logs,
      true,
      this.sqlDataSource,
      this.sqlModelManagerUtils
    );
    cb(nestedBuilder);
    let nestedCondition = nestedBuilder.whereQuery.trim();
    if (nestedCondition.startsWith("AND")) {
      nestedCondition = nestedCondition.substring(4);
    } else if (nestedCondition.startsWith("OR")) {
      nestedCondition = nestedCondition.substring(3);
    }
    nestedCondition = `(${nestedCondition})`;
    if (!this.whereQuery) {
      this.whereQuery = this.isNestedCondition ? nestedCondition : `WHERE ${nestedCondition}`;
      this.params.push(...nestedBuilder.params);
      return this;
    }
    this.whereQuery += ` OR ${nestedCondition}`;
    this.params.push(...nestedBuilder.params);
    return this;
  }
  /**
   * @description Build complex AND-based where conditions.
   * @param cb Callback function that takes a query builder and adds conditions to it.
   */
  andWhereBuilder(cb) {
    const nestedBuilder = new _SqliteUpdateQueryBuilder(
      this.model,
      this.table,
      this.sqlConnection,
      this.logs,
      true,
      this.sqlDataSource,
      this.sqlModelManagerUtils
    );
    cb(nestedBuilder);
    let nestedCondition = nestedBuilder.whereQuery.trim();
    if (nestedCondition.startsWith("AND")) {
      nestedCondition = nestedCondition.substring(4);
    } else if (nestedCondition.startsWith("OR")) {
      nestedCondition = nestedCondition.substring(3);
    }
    if (!this.whereQuery) {
      this.whereQuery = this.isNestedCondition ? nestedCondition : `WHERE ${nestedCondition}`;
      this.params.push(...nestedBuilder.params);
      return this;
    }
    this.whereQuery += ` AND ${nestedCondition}`;
    this.params.push(...nestedBuilder.params);
    return this;
  }
  promisifyQuery(query, params) {
    return new Promise((resolve, reject) => {
      this.sqlConnection.run(query, params, function(err) {
        if (err) {
          return reject(err);
        }
        resolve(this.changes);
      });
    });
  }
};

// src/sql/sqlite/sql_lite_delete_query_builder.ts
import { DateTime as DateTime4 } from "luxon";
var SqlLiteDeleteQueryBuilder = class _SqlLiteDeleteQueryBuilder extends ModelDeleteQueryBuilder {
  /**
   * @description Constructs a Mysql_query_builder instance.
   * @param model - The model class associated with the table.
   * @param table - The name of the table.
   * @param sqlConnection - The Sqlite connection pool.
   * @param logs - A boolean indicating whether to log queries.
   * @param isNestedCondition - A boolean indicating whether the query is nested in another query.
   */
  constructor(model, table, sqlConnection, logs, isNestedCondition = false, sqlDataSource, sqlModelManagerUtils) {
    super(model, table, logs, false, sqlDataSource);
    this.isNestedCondition = false;
    this.sqlConnection = sqlConnection;
    this.updateTemplate = UPDATE_default(sqlDataSource.getDbType(), this.model);
    this.deleteTemplate = DELETE_default(table, sqlDataSource.getDbType());
    this.joinQuery = "";
    this.isNestedCondition = isNestedCondition;
    this.isNestedCondition = isNestedCondition;
    this.sqlModelManagerUtils = sqlModelManagerUtils;
  }
  async delete(options = {}) {
    const { ignoreBeforeDeleteHook } = options || {};
    if (!ignoreBeforeDeleteHook) {
      this.model.beforeDelete(this);
    }
    this.whereQuery = this.whereTemplate.convertPlaceHolderToValue(
      this.whereQuery
    );
    const query = this.deleteTemplate.massiveDelete(
      this.whereQuery,
      this.joinQuery
    );
    log(query, this.logs, this.params);
    try {
      return await this.promisifyQuery(query, this.params);
    } catch (error) {
      queryError(query);
      throw new Error("query failed " + error);
    }
  }
  async softDelete(options) {
    const {
      column: column2 = "deletedAt",
      value = DateTime4.local().toISO(),
      ignoreBeforeDeleteHook = false
    } = options || {};
    if (!ignoreBeforeDeleteHook) {
      this.model.beforeDelete(this);
    }
    let { query, params } = this.updateTemplate.massiveUpdate(
      [column2],
      [value],
      this.whereQuery,
      this.joinQuery
    );
    params = [...params, ...this.params];
    log(query, this.logs, params);
    try {
      return await this.promisifyQuery(query, params);
    } catch (error) {
      queryError(query);
      throw new Error("query failed " + error);
    }
  }
  /**
   *
   * @param relationTable - The name of the related table.
   * @param primaryColumn - The name of the primary column in the caller table.
   * @param foreignColumn - The name of the foreign column in the related table.
   */
  join(relationTable, primaryColumn, foreignColumn) {
    const join = JOIN_default(
      this.model,
      relationTable,
      primaryColumn,
      foreignColumn
    );
    this.joinQuery += join.innerJoin();
    return this;
  }
  /**
   *
   * @param relationTable - The name of the related table.
   * @param primaryColumn - The name of the primary column in the caller table.
   * @param foreignColumn - The name of the foreign column in the related table.
   */
  leftJoin(relationTable, primaryColumn, foreignColumn) {
    const join = JOIN_default(
      this.model,
      relationTable,
      primaryColumn,
      foreignColumn
    );
    this.joinQuery += join.innerJoin();
    return this;
  }
  /**
   * @description Build more complex where conditions.
   * @param cb
   */
  whereBuilder(cb) {
    const queryBuilder = new _SqlLiteDeleteQueryBuilder(
      this.model,
      this.table,
      this.sqlConnection,
      this.logs,
      true,
      this.sqlDataSource,
      this.sqlModelManagerUtils
    );
    cb(queryBuilder);
    let whereCondition = queryBuilder.whereQuery.trim();
    if (whereCondition.startsWith("AND")) {
      whereCondition = whereCondition.substring(4);
    } else if (whereCondition.startsWith("OR")) {
      whereCondition = whereCondition.substring(3);
    }
    whereCondition = "(" + whereCondition + ")";
    if (!this.whereQuery) {
      this.whereQuery = this.isNestedCondition ? whereCondition : `WHERE ${whereCondition}`;
    } else {
      this.whereQuery += ` AND ${whereCondition}`;
    }
    this.params.push(...queryBuilder.params);
    return this;
  }
  /**
   * @description Build complex OR-based where conditions.
   * @param cb Callback function that takes a query builder and adds conditions to it.
   */
  orWhereBuilder(cb) {
    const nestedBuilder = new _SqlLiteDeleteQueryBuilder(
      this.model,
      this.table,
      this.sqlConnection,
      this.logs,
      true,
      this.sqlDataSource,
      this.sqlModelManagerUtils
    );
    cb(nestedBuilder);
    let nestedCondition = nestedBuilder.whereQuery.trim();
    if (nestedCondition.startsWith("AND")) {
      nestedCondition = nestedCondition.substring(4);
    } else if (nestedCondition.startsWith("OR")) {
      nestedCondition = nestedCondition.substring(3);
    }
    nestedCondition = `(${nestedCondition})`;
    if (!this.whereQuery) {
      this.whereQuery = this.isNestedCondition ? nestedCondition : `WHERE ${nestedCondition}`;
      this.params.push(...nestedBuilder.params);
      return this;
    }
    this.whereQuery += ` OR ${nestedCondition}`;
    this.params.push(...nestedBuilder.params);
    return this;
  }
  /**
   * @description Build complex AND-based where conditions.
   * @param cb Callback function that takes a query builder and adds conditions to it.
   */
  andWhereBuilder(cb) {
    const nestedBuilder = new _SqlLiteDeleteQueryBuilder(
      this.model,
      this.table,
      this.sqlConnection,
      this.logs,
      true,
      this.sqlDataSource,
      this.sqlModelManagerUtils
    );
    cb(nestedBuilder);
    let nestedCondition = nestedBuilder.whereQuery.trim();
    if (nestedCondition.startsWith("AND")) {
      nestedCondition = nestedCondition.substring(4);
    } else if (nestedCondition.startsWith("OR")) {
      nestedCondition = nestedCondition.substring(3);
    }
    if (!this.whereQuery) {
      this.whereQuery = this.isNestedCondition ? nestedCondition : `WHERE ${nestedCondition}`;
      this.params.push(...nestedBuilder.params);
      return this;
    }
    this.whereQuery += ` AND ${nestedCondition}`;
    this.params.push(...nestedBuilder.params);
    return this;
  }
  promisifyQuery(query, params) {
    return new Promise((resolve, reject) => {
      this.sqlConnection.run(query, params, function(err) {
        if (err) {
          return reject(err);
        }
        resolve(this.changes);
      });
    });
  }
};

// src/sql/sqlite/sql_lite_model_manager.ts
var SqliteModelManager = class extends ModelManager {
  /**
   * Constructor for SqLiteModelManager class.
   *
   * @param {typeof Model} model - Model constructor.
   * @param {Pool} sqLiteConnection - sqlite connection.
   * @param {boolean} logs - Flag to enable or disable logging.
   */
  constructor(model, sqLiteConnection, logs, sqlDataSource) {
    super(model, logs, sqlDataSource);
    this.sqLiteConnection = sqLiteConnection;
    this.sqlModelManagerUtils = new SqlModelManagerUtils(
      "sqlite",
      sqLiteConnection
    );
  }
  /**
   * Find method to retrieve multiple records from the database based on the input conditions.
   *
   * @param {FindType} input - Optional query parameters for filtering, ordering, and pagination.
   * @returns Promise resolving to an array of models.
   */
  async find(input) {
    try {
      if (!input) {
        return await this.query().many();
      }
      const query = this.query();
      if (input.select) {
        query.select(...input.select);
      }
      if (input.relations) {
        query.addRelations(input.relations);
      }
      if (input.where) {
        Object.entries(input.where).forEach(([key, value]) => {
          query.where(key, value);
        });
      }
      if (input.orderBy) {
        query.orderBy(input.orderBy.columns, input.orderBy.type);
      }
      if (input.limit) {
        query.limit(input.limit);
      }
      if (input.offset) {
        query.offset(input.offset);
      }
      if (input.groupBy) {
        query.groupBy(...input.groupBy);
      }
      return await query.many({ ignoreHooks: input.ignoreHooks || [] });
    } catch (error) {
      queryError(error);
      throw new Error("query failed " + error);
    }
  }
  /**
   * Find a single record from the database based on the input conditions.
   *
   * @param {FindOneType} input - query parameters for filtering and selecting a single record.
   * @returns Promise resolving to a single model or null if not found.
   */
  async findOne(input) {
    try {
      const query = this.query();
      if (input.select) {
        query.select(...input.select);
      }
      if (input.relations) {
        query.addRelations(input.relations);
      }
      if (input.where) {
        Object.entries(input.where).forEach(([key, value]) => {
          query.where(key, value);
        });
      }
      return await query.one({
        throwErrorOnNull: input.throwErrorOnNull || false,
        ignoreHooks: input.ignoreHooks || []
      });
    } catch (error) {
      queryError(error);
      throw new Error("query failed " + error);
    }
  }
  /**
   * Find a single record by its PK from the database.
   *
   * @param {string | number | boolean} value - PK of the record to retrieve, hooks will not have any effect, since it's a direct query for the PK.
   * @returns Promise resolving to a single model or null if not found.
   */
  async findOneByPrimaryKey(value, throwErrorOnNull = false) {
    try {
      if (!this.model.primaryKey) {
        throw new Error(
          "Model " + this.model.table + " has no primary key to be retrieved by"
        );
      }
      return await this.query().where(this.model.primaryKey, value).one({
        throwErrorOnNull
      });
    } catch (error) {
      queryError(error);
      throw new Error("query failed " + error);
    }
  }
  /**
   * Save a new model instance to the database.
   *
   * @param {Model} model - Model instance to be saved.
   * @param {SqliteTransaction} trx - SqliteTransaction to be used on the save operation.
   * @returns Promise resolving to the saved model or null if saving fails.
   */
  async insert(model) {
    this.model.beforeInsert(model);
    const { query, params } = this.sqlModelManagerUtils.parseInsert(
      model,
      this.model,
      this.sqlDataSource.getDbType()
    );
    try {
      const { query: query2, params: params2 } = this.sqlModelManagerUtils.parseInsert(
        model,
        this.model,
        this.sqlDataSource.getDbType()
      );
      log(query2, this.logs, params2);
      return await this.promisifyQuery(query2, params2, {
        isCreate: true,
        models: model
      });
    } catch (error) {
      queryError(error);
      throw new Error("query failed " + error);
    }
  }
  /**
   * Create multiple model instances in the database.
   *
   * @param {Model} model - Model instance to be saved.
   * @param {SqliteTransaction} trx - SqliteTransaction to be used on the save operation.
   * @returns Promise resolving to an array of saved models or null if saving fails.
   */
  async insertMany(models) {
    models.forEach((model) => {
      this.model.beforeInsert(model);
    });
    const { query, params } = this.sqlModelManagerUtils.parseMassiveInsert(
      models,
      this.model,
      this.sqlDataSource.getDbType()
    );
    try {
      const { query: query2, params: params2 } = this.sqlModelManagerUtils.parseMassiveInsert(
        models,
        this.model,
        this.sqlDataSource.getDbType()
      );
      log(query2, this.logs, params2);
      return await this.promisifyQuery(query2, params2, {
        isInsertMany: true,
        models
      });
    } catch (error) {
      queryError(error);
      throw new Error("query failed " + error);
    }
  }
  /**
   * Update an existing model instance in the database.
   * @param {Model} model - Model instance to be updated.
   * @param {SqliteTransaction} trx - SqliteTransaction to be used on the update operation.
   * @returns Promise resolving to the updated model or null if updating fails.
   */
  async updateRecord(model) {
    if (!this.model.primaryKey) {
      throw new Error(
        "Model " + this.model.table + " has no primary key to be updated, try save"
      );
    }
    try {
      const updateQuery = this.sqlModelManagerUtils.parseUpdate(
        model,
        this.model,
        this.sqlDataSource.getDbType()
      );
      log(updateQuery.query, this.logs, updateQuery.params);
      await this.promisifyQuery(updateQuery.query, updateQuery.params);
      return await this.findOneByPrimaryKey(
        model[this.model.primaryKey]
      );
    } catch (error) {
      queryError(error);
      throw new Error("query failed " + error);
    }
  }
  /**
   * @description Delete a record from the database from the given model.
   *
   * @param {Model} model - Model to delete.
   * @param trx - SqliteTransaction to be used on the delete operation.
   * @returns Promise resolving to the deleted model or null if deleting fails.
   */
  async deleteRecord(model) {
    try {
      if (!this.model.primaryKey) {
        throw new Error(
          "Model " + this.model.table + " has no primary key to be deleted from"
        );
      }
      const { query, params } = this.sqlModelManagerUtils.parseDelete(
        this.model.table,
        this.model.primaryKey,
        model[this.model.primaryKey]
      );
      log(query, this.logs, params);
      await this.promisifyQuery(query, params);
      return model;
    } catch (error) {
      queryError(error);
      throw new Error("query failed " + error);
    }
  }
  /**
   * Create and return a new instance of the Mysql_query_builder for building more complex SQL queries.
   *
   * @returns {MysqlQueryBuilder<Model>} - Instance of Mysql_query_builder.
   */
  query() {
    return new SqlLiteQueryBuilder(
      this.model,
      this.model.table,
      this.sqLiteConnection,
      this.logs,
      false,
      this.sqlDataSource
    );
  }
  /**
   * @description Returns an update query builder.
   */
  update() {
    return new SqliteUpdateQueryBuilder(
      this.model,
      this.model.table,
      this.sqLiteConnection,
      this.logs,
      false,
      this.sqlDataSource,
      this.sqlModelManagerUtils
    );
  }
  /**
   * @description Returns a delete query builder.
   */
  deleteQuery() {
    return new SqlLiteDeleteQueryBuilder(
      this.model,
      this.model.table,
      this.sqLiteConnection,
      this.logs,
      false,
      this.sqlDataSource,
      this.sqlModelManagerUtils
    );
  }
  promisifyQuery(query, params, options = {
    isCreate: false,
    isInsertMany: false,
    models: []
  }) {
    const primaryKeyName = this.model.primaryKey;
    if (options.isCreate || options.isInsertMany) {
      if (options.isCreate) {
        const table2 = this.model.table;
        const sqLiteConnection2 = this.sqLiteConnection;
        return new Promise((resolve, reject) => {
          this.sqLiteConnection.run(
            query,
            params,
            function(err) {
              if (err) {
                return reject(err);
              }
              const currentModel = options.models;
              const lastID = currentModel[primaryKeyName] || this.lastID;
              const selectQuery = `SELECT * FROM ${table2} WHERE ${primaryKeyName} = ?`;
              sqLiteConnection2.get(
                selectQuery,
                [lastID],
                (err2, row) => {
                  if (err2) {
                    return reject(err2);
                  }
                  resolve(row);
                }
              );
            }
          );
        });
      }
      if (!Array.isArray(options.models)) {
        throw new Error(
          "Models should be an array when massive creating on sqlite"
        );
      }
      const models = options.models;
      const table = this.model.table;
      const finalResult = [];
      const sqLiteConnection = this.sqLiteConnection;
      return new Promise((resolve, reject) => {
        models.forEach((model) => {
          const { query: query2, params: params2 } = this.sqlModelManagerUtils.parseInsert(
            model,
            this.model,
            this.sqlDataSource.getDbType()
          );
          this.sqLiteConnection.run(query2, params2, function(err) {
            if (err) {
              return reject(err);
            }
            const lastID = model[primaryKeyName] || this.lastID;
            const selectQuery = `SELECT * FROM ${table} WHERE ${primaryKeyName} = ?`;
            sqLiteConnection.get(selectQuery, [lastID], (err2, row) => {
              if (err2) {
                return reject(err2);
              }
              finalResult.push(row);
              if (finalResult.length === models.length) {
                resolve(finalResult);
              }
            });
          });
        });
      });
    }
    return new Promise((resolve, reject) => {
      this.sqLiteConnection.all(query, params, (err, rows) => {
        if (err) {
          return reject(err);
        }
        resolve(rows);
      });
    });
  }
};

// src/sql/resources/query/TRANSACTION.ts
var BEGIN_TRANSACTION = "BEGIN; \n";
var COMMIT_TRANSACTION = "COMMIT; \n";
var ROLLBACK_TRANSACTION = "ROLLBACK; \n";

// src/sql/transaction.ts
var Transaction = class {
  constructor(sqlDataSource, logs = false) {
    this.sqlDataSource = sqlDataSource;
    this.sqlConnection = this.sqlDataSource.getCurrentConnection();
    this.logs = logs;
  }
  async startTransaction() {
    try {
      switch (this.sqlDataSource.getDbType()) {
        case "mysql":
        case "mariadb":
          log(BEGIN_TRANSACTION, this.logs);
          await this.sqlConnection.beginTransaction();
          break;
        case "postgres":
          log(BEGIN_TRANSACTION, this.logs);
          await this.sqlConnection.query(BEGIN_TRANSACTION);
          break;
        case "sqlite":
          log(BEGIN_TRANSACTION, this.logs);
          this.sqlConnection.run(BEGIN_TRANSACTION, (err) => {
            if (err) {
              throw new Error(err.message);
            }
          });
          break;
        default:
          throw new Error("Invalid database type while beginning transaction");
      }
    } catch (error) {
      await this.releaseConnection();
    }
  }
  async commit() {
    try {
      switch (this.sqlDataSource.getDbType()) {
        case "mysql":
        case "mariadb":
          log(COMMIT_TRANSACTION, this.logs);
          await this.sqlConnection.commit();
          break;
        case "postgres":
          log(COMMIT_TRANSACTION, this.logs);
          await this.sqlConnection.query(COMMIT_TRANSACTION);
          break;
        case "sqlite":
          log(COMMIT_TRANSACTION, this.logs);
          this.sqlConnection.run(COMMIT_TRANSACTION, (err) => {
            if (err) {
              throw new Error(err.message);
            }
          });
          break;
        default:
          throw new Error("Invalid database type while committing transaction");
      }
    } catch (error) {
      throw error;
    } finally {
      await this.releaseConnection();
    }
  }
  async rollback() {
    try {
      switch (this.sqlDataSource.getDbType()) {
        case "mysql":
        case "mariadb":
          log(ROLLBACK_TRANSACTION, this.logs);
          await this.sqlConnection.rollback();
          break;
        case "postgres":
          log(ROLLBACK_TRANSACTION, this.logs);
          await this.sqlConnection.query(ROLLBACK_TRANSACTION);
          break;
        case "sqlite":
          log(ROLLBACK_TRANSACTION, this.logs);
          this.sqlConnection.run(ROLLBACK_TRANSACTION, (err) => {
            if (err) {
              throw new Error(err.message);
            }
          });
          break;
        default:
          throw new Error(
            "Invalid database type while rolling back transaction"
          );
      }
    } finally {
      await this.releaseConnection();
    }
  }
  async releaseConnection() {
    switch (this.sqlDataSource.getDbType()) {
      case "mysql":
      case "mariadb":
        await this.sqlConnection.end();
        break;
      case "postgres":
        await this.sqlConnection.end();
        break;
      case "sqlite":
        this.sqlConnection.close();
        break;
      default:
        throw new Error("Invalid database type while releasing connection");
    }
  }
};

// src/sql/sql_data_source.ts
var _SqlDataSource = class _SqlDataSource extends DataSource {
  constructor(input) {
    super(input);
    this.isConnected = false;
  }
  getDbType() {
    return this.type;
  }
  /**
   * @description Connects to the database establishing a connection. If no connection details are provided, the default values from the env will be taken instead
   * @description The User input connection details will always come first
   */
  static async connect(input, cb) {
    const sqlDataSource = new this(input);
    switch (sqlDataSource.type) {
      case "mysql":
      case "mariadb":
        sqlDataSource.sqlConnection = await mysql.createConnection({
          host: sqlDataSource.host,
          port: sqlDataSource.port,
          user: sqlDataSource.username,
          password: sqlDataSource.password,
          database: sqlDataSource.database,
          ...input?.mysqlOptions
        });
        break;
      case "postgres":
        sqlDataSource.sqlConnection = new pg.Client({
          host: sqlDataSource.host,
          port: sqlDataSource.port,
          user: sqlDataSource.username,
          password: sqlDataSource.password,
          database: sqlDataSource.database,
          ...input?.pgOptions
        });
        await sqlDataSource.sqlConnection.connect();
        break;
      case "sqlite":
        sqlDataSource.sqlConnection = new sqlite3.Database(
          sqlDataSource.database,
          sqlite3.OPEN_READWRITE | sqlite3.OPEN_CREATE,
          (err) => {
            if (err) {
              throw new Error(`Error while connecting to sqlite: ${err}`);
            }
          }
        );
        break;
      default:
        throw new Error(`Unsupported datasource type: ${sqlDataSource.type}`);
    }
    sqlDataSource.isConnected = true;
    _SqlDataSource.instance = sqlDataSource;
    cb?.();
    return sqlDataSource;
  }
  static getInstance() {
    if (!_SqlDataSource.instance) {
      throw new Error("sql database connection not established");
    }
    return _SqlDataSource.instance;
  }
  /**
   * @description Starts a transaction on the database and returns the transaction object
   * @param model
   * @returns {Promise<Transaction>} trx
   */
  async startTransaction(driverSpecificOptions) {
    const sqlDataSource = new _SqlDataSource({
      type: this.type,
      host: this.host,
      port: this.port,
      username: this.username,
      password: this.password,
      database: this.database,
      logs: this.logs,
      ...driverSpecificOptions
    });
    await sqlDataSource.connectDriver();
    sqlDataSource.isConnected = true;
    const mysqlTrx = new Transaction(sqlDataSource, this.logs);
    await mysqlTrx.startTransaction();
    return mysqlTrx;
  }
  /**
   * @description Alias for startTransaction
   * @returns {Promise<Transaction>} trx
   */
  async beginTransaction(driverSpecificOptions) {
    return this.startTransaction(driverSpecificOptions);
  }
  /**
   * @description Alias for startTransaction
   * @returns {Promise<Transaction>} trx
   */
  async transaction(driverSpecificOptions) {
    return this.startTransaction(driverSpecificOptions);
  }
  /**
   * @description Returns model manager for the provided model
   * @param model
   */
  getModelManager(model) {
    if (!this.isConnected) {
      throw new Error("sql database connection not established");
    }
    switch (this.type) {
      case "mysql":
      case "mariadb":
        return new MysqlModelManager(
          model,
          this.sqlConnection,
          this.logs,
          this
        );
      case "postgres":
        return new PostgresModelManager(
          model,
          this.sqlConnection,
          this.logs,
          this
        );
      case "sqlite":
        return new SqliteModelManager(
          model,
          this.sqlConnection,
          this.logs,
          this
        );
      default:
        throw new Error(`Unsupported datasource type: ${this.type}`);
    }
  }
  /**
   * @description Executes a callback function with the provided connection details
   * @param connectionDetails
   * @param cb
   */
  static async useConnection(connectionDetails, cb) {
    const customSqlInstance = new _SqlDataSource(connectionDetails);
    await customSqlInstance.connectDriver({
      mysqlOptions: connectionDetails.mysqlOptions,
      pgOptions: connectionDetails.pgOptions
    });
    customSqlInstance.isConnected = true;
    try {
      await cb(customSqlInstance).then(async () => {
        if (!customSqlInstance.isConnected) {
          return;
        }
        await customSqlInstance.closeConnection();
      });
    } catch (error) {
      if (customSqlInstance.isConnected) {
        await customSqlInstance.closeConnection();
      }
      throw error;
    }
  }
  /**
   * @description Returns the current connection
   * @returns {Promise<SqlConnectionType>} sqlConnection
   */
  getCurrentConnection() {
    return this.sqlConnection;
  }
  /**
   * @description Returns separate raw sql connection
   */
  async getRawConnection(driverSpecificOptions) {
    switch (this.type) {
      case "mysql":
      case "mariadb":
        return await createConnection({
          host: this.host,
          port: this.port,
          user: this.username,
          password: this.password,
          database: this.database,
          ...driverSpecificOptions?.mysqlOptions
        });
      case "postgres":
        const client = new pg.Client({
          host: this.host,
          port: this.port,
          user: this.username,
          password: this.password,
          database: this.database,
          ...driverSpecificOptions?.pgOptions
        });
        await client.connect();
        return client;
      case "sqlite":
        return new sqlite3.Database(
          this.database,
          sqlite3.OPEN_READWRITE | sqlite3.OPEN_CREATE,
          (err) => {
            if (err) {
              throw new Error(`Error while connecting to sqlite: ${err}`);
            }
          }
        );
      default:
        throw new Error(`Unsupported datasource type: ${this.type}`);
    }
  }
  /**
   * @description Closes the connection to the database
   * @returns
   */
  async closeConnection() {
    if (!this.isConnected) {
      logger_default.warn("Connection already closed", this);
      return;
    }
    logger_default.warn("Closing connection", this);
    switch (this.type) {
      case "mysql":
      case "mariadb":
        await this.sqlConnection.end();
        this.isConnected = false;
        _SqlDataSource.instance = null;
        break;
      case "postgres":
        await this.sqlConnection.end();
        this.isConnected = false;
        _SqlDataSource.instance = null;
        break;
      case "sqlite":
        await new Promise((resolve, reject) => {
          this.sqlConnection.close((err) => {
            if (err) {
              reject(err);
            }
            resolve();
          });
        });
        this.isConnected = false;
        _SqlDataSource.instance = null;
        break;
      default:
        throw new Error(`Unsupported datasource type: ${this.type}`);
    }
  }
  /**
   * @description Executes a raw query on the database
   * @param query
   * @param params
   * @returns
   */
  async rawQuery(query, params = []) {
    if (!this.isConnected) {
      throw new Error("sql database connection not established");
    }
    log(query, this.logs, params);
    switch (this.type) {
      case "mysql":
      case "mariadb":
        const [mysqlRows] = await this.sqlConnection.execute(query, params);
        return mysqlRows;
      case "postgres":
        const { rows } = await this.sqlConnection.query(
          query,
          params
        );
        return rows;
      case "sqlite":
        return new Promise((resolve, reject) => {
          this.sqlConnection.all(
            query,
            params,
            (err, rows2) => {
              if (err) {
                reject(err);
              }
              resolve(rows2);
            }
          );
        });
      default:
        throw new Error(`Unsupported datasource type: ${this.type}`);
    }
  }
  /**
   * @description Executes a raw query on the database with the base connection created with SqlDataSource.connect() method
   * @param query
   * @param params
   * @returns
   */
  static async rawQuery(query, params = []) {
    const sqlDataSource = _SqlDataSource.getInstance();
    if (!sqlDataSource || !sqlDataSource.isConnected) {
      throw new Error("sql database connection not established");
    }
    log(query, _SqlDataSource.getInstance()?.logs ?? false, params);
    switch (sqlDataSource.type) {
      case "mysql":
      case "mariadb":
        const [mysqlRows] = await sqlDataSource.sqlConnection.execute(query, params);
        return mysqlRows;
      case "postgres":
        const { rows } = await sqlDataSource.sqlConnection.query(
          query,
          params
        );
        return rows;
      case "sqlite":
        return new Promise((resolve, reject) => {
          sqlDataSource.sqlConnection.all(
            query,
            params,
            (err, rows2) => {
              if (err) {
                reject(err);
              }
              resolve(rows2);
            }
          );
        });
      default:
        throw new Error(`Unsupported datasource type: ${sqlDataSource.type}`);
    }
  }
  async connectDriver(driverSpecificOptions) {
    switch (this.type) {
      case "mysql":
      case "mariadb":
        this.sqlConnection = await mysql.createConnection({
          host: this.host,
          port: this.port,
          user: this.username,
          password: this.password,
          database: this.database,
          ...driverSpecificOptions?.mysqlOptions
        });
        break;
      case "postgres":
        this.sqlConnection = new pg.Client({
          host: this.host,
          port: this.port,
          user: this.username,
          password: this.password,
          database: this.database,
          ...driverSpecificOptions?.pgOptions
        });
        await this.sqlConnection.connect();
        break;
      case "sqlite":
        this.sqlConnection = new sqlite3.Database(
          this.database,
          sqlite3.OPEN_READWRITE | sqlite3.OPEN_CREATE,
          (err) => {
            if (err) {
              throw new Error(`Error while connecting to sqlite: ${err}`);
            }
          }
        );
        break;
      default:
        throw new Error(`Unsupported datasource type: ${this.type}`);
    }
  }
};
_SqlDataSource.instance = null;
var SqlDataSource = _SqlDataSource;

// src/abstract_model.ts
var AbstractModel = class {
  constructor() {
    this.extraColumns = {};
  }
};
/**
 * @description Defines the case convention for the model
 * @type {CaseConvention}
 */
AbstractModel.modelCaseConvention = "camel";
/**
 * @description Defines the case convention for the database, this should be the case convention you use in your database
 * @type {CaseConvention}
 */
AbstractModel.databaseCaseConvention = "snake";

// src/sql/models/model.ts
function getBaseTableName(target) {
  const className = target.name;
  return className.endsWith("s") ? convertCase(className, "snake") : convertCase(className, "snake") + "s";
}
function getBaseModelInstance() {
  return { extraColumns: {} };
}
var tableMap = /* @__PURE__ */ new WeakMap();
var primaryKeyMap = /* @__PURE__ */ new WeakMap();
var Model = class extends AbstractModel {
  /**
   * @description Static getter for table;
   * @internal
   */
  static get table() {
    if (!tableMap.has(this)) {
      tableMap.set(this, this.tableName || getBaseTableName(this));
    }
    return tableMap.get(this);
  }
  /**
   * @description Getter for the primary key of the model
   */
  static get primaryKey() {
    if (!primaryKeyMap.has(this)) {
      primaryKeyMap.set(this, getPrimaryKey(this));
    }
    return primaryKeyMap.get(this);
  }
  /**
   * @description Constructor for the model, it's not meant to be used directly, it just initializes the extraColumns, it's advised to only use the static methods to interact with the Model sqlInstances
   */
  constructor() {
    super();
  }
  /**
   * @description Gives a query sqlInstance for the given model
   * @param model
   * @returns {ModelQueryBuilder<T>}
   */
  static query(options = {}) {
    const typeofModel = this;
    const modelManager = typeofModel.dispatchModelManager(options);
    return modelManager.query();
  }
  /**
   * @description Finds the first record in the database
   * @param model
   * @param {FindType} options
   * @deprecated Used only for debugging purposes, use findOne or query instead
   * @returns {Promise<T[]>}
   */
  static async first(options = { throwErrorOnNull: false }) {
    const typeofModel = this;
    const modelManager = typeofModel.dispatchModelManager(options);
    return await modelManager.query().one(options);
  }
  /**
   * @description Finds records for the given model
   * @param model
   * @param {FindType} options
   * @returns {Promise<T[]>}
   */
  static find(options) {
    const typeofModel = this;
    const modelManager = typeofModel.dispatchModelManager({
      trx: options?.trx,
      useConnection: options?.useConnection
    });
    return modelManager.find(options);
  }
  /**
   * @description Finds a record for the given model
   * @param model
   * @param {FindOneType} options
   * @returns {Promise<T | null>}
   */
  static findOne(options) {
    const typeofModel = this;
    const modelManager = typeofModel.dispatchModelManager(options);
    return modelManager.findOne(options);
  }
  /**
   * @description Finds a record for the given model for the given id, "id" must be set in the model in order for it to work
   * @param model
   * @param {number | string} id
   * @returns {Promise<T | null>}
   */
  static findOneByPrimaryKey(value, options = {
    throwErrorOnNull: false
  }) {
    const typeofModel = this;
    const modelManager = typeofModel.dispatchModelManager(options);
    return modelManager.findOneByPrimaryKey(value, options.throwErrorOnNull);
  }
  /**
   * @description Refreshes a model from the database, the model must have a primary key defined
   * @param model
   */
  static refresh(model, options = {
    throwErrorOnNull: false
  }) {
    const typeofModel = this;
    const modelManager = typeofModel.dispatchModelManager(options);
    const primaryKey = typeofModel.primaryKey;
    const primaryKeyValue = model[primaryKey];
    return modelManager.findOneByPrimaryKey(
      primaryKeyValue,
      options.throwErrorOnNull
    );
  }
  /**
   * @description Saves a new record to the database
   * @param model
   * @param {Model} modelData
   * @param trx
   * @returns {Promise<T | null>}
   */
  static insert(modelData, options = {}) {
    const typeofModel = this;
    const modelManager = typeofModel.dispatchModelManager(options);
    return modelManager.insert(modelData);
  }
  /**
   * @description Saves multiple records to the database
   * @description WHile using mysql, it will return records only if the primary key is auto incrementing integer, else it will always return []
   * @param model
   * @param {Model} modelsData
   * @param trx
   * @returns {Promise<T[]>}
   */
  static insertMany(modelsData, options = {}) {
    const typeofModel = this;
    const modelManager = typeofModel.dispatchModelManager(options);
    return modelManager.insertMany(modelsData);
  }
  /**
   * @description Updates a record to the database
   * @param model
   * @param {Model} modelsqlInstance
   * @param trx
   * @returns
   */
  static updateRecord(modelsqlInstance, options = {}) {
    const typeofModel = this;
    const modelManager = typeofModel.dispatchModelManager(options);
    return modelManager.updateRecord(modelsqlInstance);
  }
  /**
   * @description Finds the first record or creates a new one if it doesn't exist
   * @param model
   * @param {Partial<T>} searchCriteria
   * @param {Partial<T>} createData
   */
  static async firstOrCreate(searchCriteria, createData, options = {}) {
    const typeofModel = this;
    const modelManager = typeofModel.dispatchModelManager(options);
    const doesExist = await modelManager.findOne({
      where: searchCriteria
    });
    if (doesExist) {
      return doesExist;
    }
    return await modelManager.insert(createData);
  }
  /**
   * @description Updates or creates a new record
   * @param {Partial<T>} searchCriteria
   * @param {Partial<T>} data
   * @param options - The options to update the record on conflict, default is true
   */
  static async upsert(searchCriteria, data, options = {
    updateOnConflict: true
  }) {
    const typeofModel = this;
    const modelManager = typeofModel.dispatchModelManager(options);
    const doesExist = await modelManager.findOne({
      where: searchCriteria
    });
    if (doesExist) {
      data[typeofModel.primaryKey] = doesExist[typeofModel.primaryKey];
      if (options.updateOnConflict) {
        return await modelManager.updateRecord(data);
      }
      return doesExist;
    }
    return await modelManager.insert(data);
  }
  /**
   * @description Updates or creates multiple records
   * @param {Partial<T>} searchCriteria
   * @param {Partial<T>} data
   * @param options - The options to update the record on conflict, default is true
   * @returns - The updated or created records
   */
  static async upsertMany(searchCriteria, data, options = {
    updateOnConflict: true
  }) {
    const typeofModel = this;
    const modelManager = typeofModel.dispatchModelManager(options);
    if (!data.every(
      (record) => searchCriteria.every((column2) => column2 in record)
    )) {
      throw new Error(
        "Conflict columns are not present in the data, please make sure to include them in the data, " + searchCriteria.join(", ")
      );
    }
    const results = [];
    for (let i = 0; i < data.length; i++) {
      const record = data[i];
      const search = searchCriteria.reduce((acc, column2) => {
        acc[column2] = record[column2];
        return acc;
      }, {});
      const doesExist = await modelManager.findOne({
        where: search
      });
      if (doesExist) {
        record[typeofModel.primaryKey] = doesExist[typeofModel.primaryKey];
        if (options.updateOnConflict) {
          results.push(await modelManager.updateRecord(record));
          continue;
        }
        results.push(doesExist);
        continue;
      }
      results.push(await modelManager.insert(record));
    }
    return results;
  }
  /**
   * @description Updates records to the database
   * @param model
   * @param {Model} modelsqlInstance
   * @param trx
   * @returns Update query builder
   */
  static update(options = {}) {
    const typeofModel = this;
    const modelManager = typeofModel.dispatchModelManager(options);
    return modelManager.update();
  }
  /**
   * @description Gives a Delete query builder sqlInstance
   * @param model
   * @param {Model} modelsqlInstance
   * @param trx
   * @returns
   */
  static deleteQuery(options = {}) {
    const typeofModel = this;
    const modelManager = typeofModel.dispatchModelManager(options);
    return modelManager.deleteQuery();
  }
  /**
   * @description Deletes a record to the database
   * @param model
   * @param {Model} modelsqlInstance
   * @param trx
   * @returns
   */
  static deleteRecord(modelsqlInstance, options = {}) {
    const typeofModel = this;
    const modelManager = typeofModel.dispatchModelManager(options);
    return modelManager.deleteRecord(modelsqlInstance);
  }
  /**
   * @description Soft Deletes a record to the database
   * @param model
   * @param {Model} modelsqlInstance
   * @param options - The options to soft delete the record, column and value - Default is 'deletedAt' for column and the current date and time for value, string is always counted as a Date stringified as new Date().toString()
   * @param trx
   * @returns
   */
  static async softDelete(modelsqlInstance, options) {
    const typeofModel = this;
    const {
      column: column2 = "deletedAt",
      value = DateTime5.local().toISO()
    } = options || {};
    modelsqlInstance[column2] = value;
    const modelManager = typeofModel.dispatchModelManager({
      trx: options?.trx,
      useConnection: options?.useConnection
    });
    await modelManager.updateRecord(modelsqlInstance);
    if (typeof value === "string") {
      modelsqlInstance[column2] = DateTime5.fromISO(
        value
      );
    }
    modelsqlInstance[column2] = value;
    return await parseDatabaseDataIntoModelResponse(
      [modelsqlInstance],
      typeofModel
    );
  }
  /**
   * @description Adds dynamic columns to the model that are not defined in the Table and are defined in the model
   * @description It does not support custom connection or transaction
   * @param model
   * @param data
   * @param dynamicColumns
   * @returns
   */
  static async addDynamicColumns(data, dynamicColumns) {
    const typeofModel = this;
    typeofModel.establishConnection();
    if (Array.isArray(data)) {
      for (const model of data) {
        await addDynamicColumnsToModel(
          typeofModel,
          model,
          dynamicColumns
        );
      }
      return data;
    }
    if (!Array.isArray(data)) {
      await addDynamicColumnsToModel(
        typeofModel,
        data,
        dynamicColumns
      );
      return data;
    }
    for (const model of data.data) {
      await addDynamicColumnsToModel(
        typeofModel,
        model,
        dynamicColumns
      );
    }
    return data;
  }
  /**
   * @description Merges the provided data with the sqlInstance
   * @param sqlInstance
   * @param data
   * @returns {void}
   */
  static combineProps(sqlInstance, data) {
    for (const key in data) {
      Object.assign(sqlInstance, { [key]: data[key] });
    }
  }
  /**
   * @description Adds a beforeFetch clause to the model, adding the ability to modify the query before fetching the data
   * @param queryBuilder
   */
  static beforeFetch(queryBuilder) {
    queryBuilder;
  }
  /**
   * @description Adds a beforeInsert clause to the model, adding the ability to modify the data after fetching the data
   * @param data
   * @returns {T}
   */
  static beforeInsert(data) {
    return data;
  }
  /**
   * @description Adds a beforeUpdate clause to the model, adding the ability to modify the query before updating the data
   * @param data
   */
  static beforeUpdate(queryBuilder) {
    queryBuilder;
  }
  /**
   * @description Adds a beforeDelete clause to the model, adding the ability to modify the query before deleting the data
   * @param data
   */
  static beforeDelete(queryBuilder) {
    queryBuilder;
  }
  /**
   * @description Adds a afterFetch clause to the model, adding the ability to modify the data after fetching the data
   * @param data
   * @returns {T}
   */
  static async afterFetch(data) {
    return data;
  }
  /**
   * @description Establishes a connection to the database instantiated from the SqlDataSource.connect method, this is done automatically when using the static methods
   * @description This method is meant to be used only if you want to establish sql sqlInstance of the model directly
   * @internal
   * @returns {void}
   */
  static establishConnection() {
    const sql = SqlDataSource.getInstance();
    if (!sql) {
      throw new Error(
        "sql sqlInstance not initialized, did you defined it in SqlDataSource.connect static method?"
      );
    }
    this.sqlInstance = sql;
  }
  /**
   * @description Gives the correct model manager with the correct connection based on the options provided
   * @param this
   * @param options - The options to get the model manager
   * @returns
   */
  static dispatchModelManager(options) {
    if (options.useConnection) {
      return options.useConnection.getModelManager(
        this
      );
    }
    if (options.trx) {
      return options.trx.sqlDataSource.getModelManager(
        this
      );
    }
    const typeofModel = this;
    typeofModel.establishConnection();
    return typeofModel.sqlInstance.getModelManager(typeofModel);
  }
};

// src/index.ts
import { RedisOptions as RedisOptions2 } from "ioredis";

// src/no_sql/redis/redis_data_source.ts
import Redis from "ioredis";
var RedisDataSource = class _RedisDataSource {
  constructor(input) {
    this.isConnected = false;
    const port = input?.port || +process.env.REDIS_PORT || 6379;
    this.redisConnection = new Redis({
      host: input?.host || process.env.REDIS_HOST,
      username: input?.username || process.env.REDIS_USERNAME,
      port,
      password: input?.password || process.env.REDIS_PASSWORD,
      ...input
    });
  }
  /**
   * @description Connects to the redis database establishing a connection. If no connection details are provided, the default values from the env will be taken instead
   * @description The User input connection details will always come first
   * @description This is intended as a singleton connection to the redis database, if you need multiple connections, use the getConnection method
   * @param {RedisDataSourceInput} input - Details for the redis connection
   */
  static async connect(input) {
    if (_RedisDataSource.isConnected) {
      return;
    }
    const port = input?.port || +process.env.REDIS_PORT || 6379;
    _RedisDataSource.redisConnection = new Redis({
      host: input?.host || process.env.REDIS_HOST,
      username: input?.username || process.env.REDIS_USERNAME,
      port,
      password: input?.password || process.env.REDIS_PASSWORD,
      ...input
    });
    try {
      await _RedisDataSource.redisConnection.ping();
      _RedisDataSource.isConnected = true;
    } catch (error) {
      throw new Error(`Failed to connect to Redis: ${error}`);
    }
  }
  /**
   * @description Establishes a connection to the redis database and returns the connection
   * @param input
   * @returns
   */
  static async getConnection(input) {
    const connection = new _RedisDataSource(input);
    await connection.redisConnection.ping();
    connection.isConnected = true;
    return connection;
  }
  /**
   * @description Sets a key-value pair in the redis database
   * @param {string} key - The key
   * @param {string} value - The value
   * @param {number} expirationTime - The expiration time in milliseconds
   * @returns {Promise<void>}
   */
  static async set(key, value, expirationTime) {
    expirationTime = expirationTime ? expirationTime / 1e3 : void 0;
    if (typeof value === "object" && !Buffer.isBuffer(value)) {
      value = JSON.stringify(value);
    }
    if (typeof value === "boolean") {
      value = value.toString();
    }
    try {
      if (expirationTime) {
        await _RedisDataSource.redisConnection.setex(key, expirationTime, value);
        return;
      }
      await _RedisDataSource.redisConnection.set(key, value);
    } catch (error) {
      throw new Error(`Failed to set key-value pair in Redis: ${error}`);
    }
  }
  /**
   * @description Gets the value of a key in the redis database
   * @param {string} key - The key
   * @returns {Promise<string>}
   */
  static async get(key) {
    try {
      const value = await _RedisDataSource.redisConnection.get(key);
      return _RedisDataSource.getValue(value);
    } catch (error) {
      throw new Error(`Failed to get value from Redis: ${error}`);
    }
  }
  /**
   * @description Gets the value of a key in the redis database as a buffer
   */
  static async getBuffer(key) {
    try {
      return await _RedisDataSource.redisConnection.getBuffer(key);
    } catch (error) {
      throw new Error(`Failed to get value from Redis: ${error}`);
    }
  }
  /**
   * @description Gets the value of a key in the redis database and deletes the key
   * @param {string} key - The key
   * @returns {Promise
   * <T | null>}
   */
  static async getAndDelete(key) {
    try {
      const value = await _RedisDataSource.redisConnection.get(key);
      await _RedisDataSource.redisConnection.del(key);
      return _RedisDataSource.getValue(value);
    } catch (error) {
      throw new Error(`Failed to get value from Redis: ${error}`);
    }
  }
  /**
   * @description Deletes a key from the redis database
   * @param {string} key - The key
   * @returns {Promise<void>}
   */
  static async delete(key) {
    try {
      await _RedisDataSource.redisConnection.del(key);
    } catch (error) {
      throw new Error(`Failed to delete key from Redis: ${error}`);
    }
  }
  /**
   * @description Flushes all the data in the redis database
   * @returns {Promise<void>}
   */
  static async flushAll() {
    try {
      await _RedisDataSource.redisConnection.flushall();
    } catch (error) {
      throw new Error(`Failed to flush Redis database: ${error}`);
    }
  }
  /**
   * @description Returns the raw redis connection that uses the ioredis library
   * @returns {Redis}
   */
  static getRawConnection() {
    if (!_RedisDataSource.isConnected || !_RedisDataSource.redisConnection) {
      throw new Error("redis connection not established");
    }
    return _RedisDataSource.redisConnection;
  }
  /**
   * @description Disconnects from the redis database
   * @returns {Promise<void>}
   */
  static async disconnect() {
    try {
      await _RedisDataSource.redisConnection.quit();
      _RedisDataSource.isConnected = false;
    } catch (error) {
      throw new Error(`Failed to disconnect from Redis: ${error}`);
    }
  }
  /**
   * @description Sets a key-value pair in the redis database
   * @param {string} key - The key
   * @param {string} value - The value
   * @param {number} expirationTime - The expiration time in milliseconds
   * @returns {Promise<void>}
   */
  async set(key, value, expirationTime) {
    expirationTime = expirationTime ? expirationTime / 1e3 : void 0;
    if (typeof value === "object" && !Buffer.isBuffer(value)) {
      value = JSON.stringify(value);
    }
    if (typeof value === "boolean") {
      value = value.toString();
    }
    try {
      if (expirationTime) {
        await this.redisConnection.setex(key, expirationTime, value);
        return;
      }
      await this.redisConnection.set(key, value);
    } catch (error) {
      throw new Error(`Failed to set key-value pair in Redis: ${error}`);
    }
  }
  /**
   * @description Gets the value of a key in the redis database
   * @param {string} key - The key
   * @returns {Promise<string>}
   */
  async get(key) {
    try {
      const value = await this.redisConnection.get(key);
      return _RedisDataSource.getValue(value);
    } catch (error) {
      throw new Error(`Failed to get value from Redis: ${error}`);
    }
  }
  /**
   * @description Gets the value of a key in the redis database as a buffer
   */
  async getBuffer(key) {
    try {
      return await this.redisConnection.getBuffer(key);
    } catch (error) {
      throw new Error(`Failed to get value from Redis: ${error}`);
    }
  }
  /**
   * @description Gets the value of a key in the redis database and deletes the key
   * @param {string} key - The key
   * @returns {Promise
   * <T | null>}
   */
  async getAndDelete(key) {
    try {
      const value = await this.redisConnection.get(key);
      await this.redisConnection.del(key);
      return _RedisDataSource.getValue(value);
    } catch (error) {
      throw new Error(`Failed to get value from Redis: ${error}`);
    }
  }
  /**
   * @description Deletes a key from the redis database
   * @param {string} key - The key
   * @returns {Promise<void>}
   */
  async delete(key) {
    try {
      await this.redisConnection.del(key);
    } catch (error) {
      throw new Error(`Failed to delete key from Redis: ${error}`);
    }
  }
  /**
   * @description Flushes all the data in the redis database
   * @returns {Promise<void>}
   */
  async flushAll() {
    try {
      await this.redisConnection.flushall();
    } catch (error) {
      throw new Error(`Failed to flush Redis database: ${error}`);
    }
  }
  /**
   * @description Returns the raw redis connection that uses the ioredis library
   * @returns {Redis}
   */
  getRawConnection() {
    if (!this.isConnected || !this.redisConnection) {
      throw new Error("redis connection not established");
    }
    return this.redisConnection;
  }
  /**
   * @description Disconnects from the redis database
   * @returns {Promise<void>}
   */
  async disconnect() {
    try {
      await this.redisConnection.quit();
      this.isConnected = false;
    } catch (error) {
      throw new Error(`Failed to disconnect from Redis: ${error}`);
    }
  }
  static getValue(value) {
    if (!value) {
      return null;
    }
    try {
      const jsonVal = JSON.parse(value);
      return jsonVal;
    } catch (_error) {
    }
    if (value === "true" || value === "false") {
      return Boolean(value);
    }
    if (Number(value)) {
      return Number(value);
    }
    if (Array.isArray(value)) {
      return value;
    }
    return value;
  }
};

<<<<<<< HEAD
// src/no_sql/mongo/mongo_data_source.ts
import * as mongodb3 from "mongodb";

// src/no_sql/mongo/mongo_models/mongo_collection.ts
import "reflect-metadata";

// src/no_sql/mongo/mongo_models/mongo_collection_types.ts
function getBaseCollectionName(target) {
  const className = target.name;
  return className.endsWith("s") ? convertCase(className, "snake") : convertCase(className, "snake") + "s";
}

// src/no_sql/mongo/mongo_models/mongo_collection_decorators.ts
import "reflect-metadata";
var MONGO_PROPERTY_METADATA_KEY = Symbol("mongoProperties");
var MONGO_DYNAMIC_PROPERTY_METADATA_KEY = Symbol("mongoDynamicProperties");
function property() {
  return (target, propertyKey) => {
    const existingProperties = Reflect.getMetadata(MONGO_PROPERTY_METADATA_KEY, target) || [];
    existingProperties.push(propertyKey);
    Reflect.defineMetadata(
      MONGO_PROPERTY_METADATA_KEY,
      existingProperties,
      target
    );
  };
}
function dynamicProperty(propertyName) {
  return (target, propertyKey) => {
    const dynamicColumn2 = {
      propertyName,
      functionName: propertyKey,
      dynamicColumnFn: target.constructor.prototype[propertyKey]
    };
    const existingColumns = Reflect.getMetadata(MONGO_DYNAMIC_PROPERTY_METADATA_KEY, target) || [];
    existingColumns.push(dynamicColumn2);
    Reflect.defineMetadata(
      MONGO_DYNAMIC_PROPERTY_METADATA_KEY,
      existingColumns,
      target
    );
  };
}
function getCollectionProperties(target) {
  return Reflect.getMetadata(MONGO_PROPERTY_METADATA_KEY, target.prototype) || [];
}
function getMongoDynamicProperties(target) {
  return Reflect.getMetadata(
    MONGO_DYNAMIC_PROPERTY_METADATA_KEY,
    target.prototype
  );
}

// src/no_sql/mongo/mongo_models/mongo_collection.ts
var collectionMap = /* @__PURE__ */ new WeakMap();
function getBaseCollectionInstance() {
  return { extraColumns: {} };
}
var Collection = class extends AbstractModel {
  /**
   * @description Static getter for collection;
   * @internal
   */
  static get collection() {
    if (!collectionMap.has(this)) {
      collectionMap.set(
        this,
        this.collectionName || getBaseCollectionName(this)
      );
    }
    return collectionMap.get(this);
  }
  /**
   * @description Gets the main query builder for the model
   * @param options - The options to get the model manager
   * @returns {MongoQueryBuilder<T>}
   */
  static query(options = {}) {
    const typeofModel = this;
    const modelManager = typeofModel.dispatchModelManager(options);
    return modelManager.query();
  }
  static async find(options) {
    const typeofModel = this;
    const modelManager = typeofModel.dispatchModelManager({
      session: options?.session,
      useConnection: options?.useConnection
    });
    return await modelManager.find(options);
  }
  static async findOne(options) {
    const typeofModel = this;
    const modelManager = typeofModel.dispatchModelManager({
      session: options?.session,
      useConnection: options?.useConnection
    });
    return await modelManager.findOne(options);
  }
  static async findOneOrFail(options) {
    const typeofModel = this;
    const modelManager = typeofModel.dispatchModelManager({
      session: options?.session,
      useConnection: options?.useConnection
    });
    return await modelManager.findOneOrFail(options);
  }
  /**
   * @description Saves a new record to the collection
   * @param model
   * @param {Model} modelData - The data to be saved
   * @param {BaseModelMethodOptions} options - The options to get the model manager
   * @returns {Promise<T>}
   */
  static async insert(modelData, options = {}) {
    const typeofModel = this;
    const modelManager = typeofModel.dispatchModelManager(options);
    return await modelManager.insert(modelData);
  }
  /**
   * @description Saves multiple records to the collection
   * @param {Model} modelData - The data to be fetched
   * @param {BaseModelMethodOptions} options - The options to get the model manager
   * @returns {Promise<T>}
   */
  static async insertMany(modelData, options = {}) {
    const typeofModel = this;
    const modelManager = typeofModel.dispatchModelManager(options);
    return await modelManager.insertMany(modelData);
  }
  /**
   * @description Updates a record in the collection using it's id
   * @param {Model} modelData - The data to be updated
   * @param {BaseModelMethodOptions} options - The options to get the model manager
   * @returns {Promise<T>} - The updated record refreshed from the database
   */
  static async updateRecord(model, options = {}) {
    const typeofModel = this;
    const modelManager = typeofModel.dispatchModelManager(options);
    return await modelManager.updateRecord(model);
  }
  /**
   * @description Deletes a record in the collection using it's id
   * @param {BaseModelMethodOptions} options - The options to get the model manager
   * @returns {Promise<void>}
   * @throws {Error} - If the record could not be deleted
   */
  static async deleteRecord(model, options = {}) {
    const typeofModel = this;
    const modelManager = typeofModel.dispatchModelManager(options);
    await modelManager.deleteRecord(model);
  }
  /**
   * @description Gets the main connection from the mongoInstance
   */
  static establishConnection() {
    const mongo = MongoDataSource.getInstance();
    if (!mongo) {
      throw new Error(
        "mongo mongoInstance not initialized, did you defined it in MongoDataSource.connect static method?"
      );
    }
    this.mongoInstance = mongo;
  }
  /**
   * @description Gives the correct model manager with the correct connection based on the options provided
   * @param this
   * @param options - The options to get the model manager
   * @returns
   */
  static dispatchModelManager(options) {
    if (options.useConnection) {
      return options.useConnection.getModelManager(
        this,
        options.useConnection
      );
    }
    if (options.session) {
      return this.mongoInstance.getModelManager(
        this,
        this.mongoInstance,
        options.session
      );
    }
    const typeofModel = this;
    typeofModel.establishConnection();
    return typeofModel.mongoInstance.getModelManager(
      typeofModel,
      typeofModel.mongoInstance
    );
  }
  /**
   * @description Adds a beforeFetch clause to the model, adding the ability to modify the query before fetching the data
   * @param queryBuilder
   */
  static beforeFetch(queryBuilder) {
    queryBuilder;
  }
  /**
   * @description Adds a beforeInsert clause to the model, adding the ability to modify the data after fetching the data
   * @param data
   * @returns {T}
   */
  static beforeInsert(data) {
    return data;
  }
  /**
   * @description Adds a beforeUpdate clause to the model, adding the ability to modify the query before updating the data
   * @param data
   */
  static beforeUpdate(queryBuilder) {
    queryBuilder;
  }
  /**
   * @description Adds a beforeDelete clause to the model, adding the ability to modify the query before deleting the data
   * @param data
   */
  static beforeDelete(queryBuilder) {
    queryBuilder;
  }
  /**
   * @description Adds a afterFetch clause to the model, adding the ability to modify the data after fetching the data
   * @param data
   * @returns {T}
   */
  static async afterFetch(data) {
    return data;
  }
};
__decorateClass([
  property()
], Collection.prototype, "id", 2);

// src/no_sql/mongo/mongo_serializer.ts
async function serializeCollection(model, data, selectedColumns, dynamicColumnsToAdd = []) {
  if (!data) {
    return null;
  }
  const serializedModel = getBaseCollectionInstance();
  const collectionFields = getCollectionProperties(model);
  if (!selectedColumns || !selectedColumns.length) {
    selectedColumns = collectionFields;
  }
  if (!selectedColumns.includes("id")) {
    selectedColumns.push("id");
  }
  for (const key in data) {
    if (key === "_id") {
      serializedModel.id = data._id?.toString();
      continue;
    }
    if (!collectionFields.includes(key)) {
      const casedKey2 = convertCase(key, model.modelCaseConvention);
      serializedModel.extraColumns[casedKey2] = data[key];
      continue;
    }
    const casedKey = convertCase(key, model.modelCaseConvention);
    serializedModel[casedKey] = data[key];
  }
  if (!Object.keys(serializedModel.extraColumns).length) {
    delete serializedModel.extraColumns;
  }
  for (const column2 of selectedColumns) {
    if (column2 === "id") {
      continue;
    }
    if (!data.hasOwnProperty(column2)) {
      const casedKey = convertCase(column2, model.modelCaseConvention);
      serializedModel[casedKey] = null;
      continue;
    }
  }
  await addDynamicColumnsToModel2(model, serializedModel, dynamicColumnsToAdd);
  return serializedModel;
}
async function serializeCollections(model, data, selectedColumns, dynamicColumnsToAdd = []) {
  const promises = data.map(async (modelData) => {
    return await serializeCollection(
      model,
      modelData,
      selectedColumns,
      dynamicColumnsToAdd
    );
  });
  const serializedModels = await Promise.all(promises);
  return serializedModels.filter((model2) => model2 !== null);
}
async function addDynamicColumnsToModel2(typeofModel, model, dynamicColumnsToAdd) {
  const dynamicColumns = getMongoDynamicProperties(typeofModel);
  if (!dynamicColumns || !dynamicColumns.length) {
    return;
  }
  const dynamicColumnMap = /* @__PURE__ */ new Map();
  for (const dynamicColumn2 of dynamicColumns) {
    dynamicColumnMap.set(dynamicColumn2.functionName, {
      columnName: dynamicColumn2.propertyName,
      dynamicColumnFn: dynamicColumn2.dynamicPropertyFn
    });
  }
  const promises = dynamicColumnsToAdd.map(async (dynamicColumn2) => {
    const dynamic = dynamicColumnMap.get(dynamicColumn2);
    const casedKey = convertCase(
      dynamic?.columnName,
      typeofModel.modelCaseConvention
    );
    Object.assign(model, { [casedKey]: await dynamic?.dynamicColumnFn() });
  });
  await Promise.all(promises);
}

// src/no_sql/mongo/mongo_models/mongo_collection_manager.ts
import * as mongodb2 from "mongodb";

// src/no_sql/mongo/query_builder/mongo_query_builder.ts
import * as mongodb from "mongodb";
var MongoQueryBuilder = class {
  constructor(model, mongoDataSource, session, logs = false) {
    this.model = model;
    this.dynamicColumns = [];
    this.whereObject = {};
    this.logs = logs;
    this.session;
    this.mongoDataSource = mongoDataSource;
    this.collection = this.mongoDataSource.getCurrentConnection().db().collection(this.model.collection);
  }
  async one(options = { throwErrorOnNull: false }) {
    if (!options.ignoreHooks?.includes("beforeFetch")) {
      this.model.beforeFetch(this);
    }
    const result = await this.collection.findOne(this.whereObject, {
      projection: this.selectObject,
      limit: 1,
      session: this.session
    });
    const serializedModel = await serializeCollection(
      this.model,
      result,
      this.selectFields,
      this.dynamicColumns
    );
    return !options.ignoreHooks?.includes("afterFetch") ? (await this.model.afterFetch([serializedModel]))[0] : serializedModel;
  }
  async oneOrFail(options = { throwErrorOnNull: true }) {
    const result = await this.one(options);
    if (!result) {
      throw new Error("ROW_NOT_FOUND");
    }
    return result;
  }
  async many(options = {}) {
    if (!options.ignoreHooks?.includes("beforeFetch")) {
      this.model.beforeFetch(this);
    }
    const result = await this.collection.find(this.whereObject, {
      projection: this.selectFields,
      sort: this.sortObject,
      limit: this.limitNumber,
      skip: this.offsetNumber,
      session: this.session
    }).toArray();
    const serializedModels = await serializeCollections(
      this.model,
      result,
      this.selectFields,
      this.dynamicColumns
    );
    return !options.ignoreHooks?.includes("afterFetch") ? await this.model.afterFetch(serializedModels) : serializedModels;
  }
  /**
   * @Massive Updates all the documents that match the query
   * @param modelData
   * @returns
   */
  async update(modelData, options = {}) {
    if (!options.ignoreHooks) {
      this.model.beforeUpdate(this);
    }
    const result = await this.collection.updateMany(this.whereObject, {
      $set: modelData
    });
    if (result.modifiedCount === 0) {
      return [];
    }
    const updatedDocuments = await this.collection.find(this.whereObject, { projection: this.selectFields }).toArray();
    return await serializeCollections(
      this.model,
      updatedDocuments,
      this.selectFields,
      this.dynamicColumns
    );
  }
  /**
   * @Massive Deletes all the documents that match the query
   * @returns
   */
  async delete(options = {}) {
    if (!options.ignoreHooks) {
      this.model.beforeDelete(this);
    }
    await this.collection.deleteMany(this.whereObject);
  }
  /**
   * @description Fetches the count of the query
   * @returns - The count of the query
   */
  async count(options = {}) {
    if (!options.ignoreHooks) {
      this.model.beforeFetch(this);
    }
    return this.collection.countDocuments(this.whereObject);
  }
  addDynamicColumn(dynamicColumns) {
    this.dynamicColumns = dynamicColumns;
    return this;
  }
  select(fields) {
    this.selectFields = fields;
    this.selectObject = fields.reduce(
      (acc, field) => {
        acc[field] = 1;
        return acc;
      },
      {}
    );
    return this;
  }
  /**
   * @description Adds a where clause to the query
   * @param whereObject - The where clause
   */
  where(whereObject) {
    const _id = whereObject.id ? new mongodb.ObjectId(whereObject.id) : void 0;
    delete whereObject.id;
    const andCondition = Object.keys(whereObject).map((key) => {
      return { [key]: whereObject[key] };
    });
    this.whereObject = {
      _id,
      $and: [...this.whereObject.$and || [], ...andCondition]
    };
    this.parseWhereCondition(!!_id);
    return this;
  }
  /**
   * @description Adds a where clause to the query - alias for where
   * @param whereObject - The where clause
   */
  andWhere(whereObject) {
    const _id = whereObject.id ? new mongodb.ObjectId(whereObject.id) : void 0;
    delete whereObject.id;
    const andCondition = Object.keys(whereObject).map((key) => {
      return { [key]: whereObject[key] };
    });
    this.whereObject = {
      _id,
      $and: [...this.whereObject.$and || [], ...andCondition]
    };
    this.parseWhereCondition(!!_id);
    return this;
  }
  /**
   * @description Adds an or where clause to the query
   * @param whereObject - The where clause
   * @returns
   */
  orWhere(whereObject) {
    if (!this.whereObject) {
      return this.where(whereObject);
    }
    const _id = whereObject.id ? new mongodb.ObjectId(whereObject.id) : void 0;
    delete whereObject.id;
    const orCondition = Object.keys(whereObject).map((key) => {
      return { [key]: whereObject[key] };
    });
    this.whereObject = {
      _id,
      $or: [...this.whereObject.$or || [], ...orCondition]
    };
    this.parseWhereCondition(!!_id);
    return this;
  }
  sort(sortBy) {
    if (typeof sortBy === "number") {
      this.sortObject = { _id: sortBy };
      return this;
    }
    if (typeof sortBy === "string") {
      this.sortObject = { [sortBy]: 1 };
      return this;
    }
    if (Array.isArray(sortBy)) {
      this.sortObject = sortBy.reduce((acc, sort) => {
        if (typeof sort === "string") {
          acc[sort] = 1;
          return acc;
        }
        const key = Object.keys(sort)[0];
        const value = Object.values(sort)[0];
        acc[key] = +value;
        return acc;
      }, {});
      return this;
    }
    this.sortObject = sortBy;
    return this;
  }
  /**
   * @description Adds a limit to the query
   * @param limit - The limit to set
   * @returns
   */
  limit(limit) {
    this.limitNumber = limit;
    return this;
  }
  /**
   * @description Adds an offset to the query
   * @param offset - The offset to set
   * @returns
   */
  offset(offset) {
    this.offsetNumber = offset;
    return this;
  }
  parseWhereCondition(containsId = false) {
    if (this.whereObject.$or && !this.whereObject.$or.length) {
      delete this.whereObject.$or;
    }
    if (this.whereObject.$and && !this.whereObject.$and.length) {
      delete this.whereObject.$and;
    }
    if (containsId) {
      return;
    }
    delete this.whereObject._id;
  }
};

// src/no_sql/mongo/mongo_models/mongo_collection_manager.ts
var CollectionManager = class {
  constructor(_collection, mongoDataSource, session, logs = false) {
    this.logs = logs;
    this.session = session;
    this.mongoDataSource = mongoDataSource;
    this.collection = Collection;
    this.mongoClient = this.mongoDataSource.getCurrentConnection();
    this.collectionInstance = this.mongoClient.db().collection(this.collection.collection);
  }
  async find(options) {
    const queryBuilder = this.query();
    if (!options) {
      return queryBuilder.many();
    }
    if (options.select) {
      queryBuilder.select(options.select);
    }
    if (options.where) {
      queryBuilder.where(options.where);
    }
    if (options.orWhere) {
      queryBuilder.orWhere(options.orWhere);
    }
    if (options.andWhere) {
      queryBuilder.andWhere(options.andWhere);
    }
    if (options.sort) {
      queryBuilder.sort(options.sort);
    }
    if (options.limit) {
      queryBuilder.limit(options.limit);
    }
    if (options.offset) {
      queryBuilder.offset(options.offset);
    }
    return queryBuilder.many({ ignoreHooks: options.ignoreHooks });
  }
  async findOne(options) {
    const queryBuilder = this.query();
    if (!options) {
      return queryBuilder.oneOrFail();
    }
    if (options.select) {
      queryBuilder.select(options.select);
    }
    if (options.where) {
      queryBuilder.where(options.where);
    }
    if (options.orWhere) {
      queryBuilder.orWhere(options.orWhere);
    }
    if (options.andWhere) {
      queryBuilder.andWhere(options.andWhere);
    }
    return queryBuilder.one({ ignoreHooks: options.ignoreHooks });
  }
  async findOneOrFail(options) {
    const queryBuilder = this.query();
    if (!options) {
      return queryBuilder.oneOrFail();
    }
    if (options.select) {
      queryBuilder.select(options.select);
    }
    if (options.where) {
      queryBuilder.where(options.where);
    }
    if (options.orWhere) {
      queryBuilder.orWhere(options.orWhere);
    }
    if (options.andWhere) {
      queryBuilder.andWhere(options.andWhere);
    }
    return queryBuilder.oneOrFail({ ignoreHooks: options.ignoreHooks });
  }
  query() {
    return new MongoQueryBuilder(
      this.collection,
      this.mongoDataSource,
      this.session,
      this.logs
    );
  }
  async insert(modelData, options = {}) {
    if (!options.ignoreHooks) {
      this.collection.beforeInsert(modelData);
    }
    const result = await this.collectionInstance.insertOne(
      modelData
    );
    const insertedId = result.insertedId;
    const record = await this.collectionInstance.findOne(
      {
        _id: insertedId
      },
      { session: this.session }
    );
    return await serializeCollection(this.collection, record);
  }
  async insertMany(modelData, options = {}) {
    if (!options.ignoreHooks) {
      modelData.forEach((data) => {
        this.collection.beforeInsert(data);
      });
    }
    const result = await this.collectionInstance.insertMany(
      modelData
    );
    const insertedIds = result.insertedIds;
    const insertedDocuments = await this.collectionInstance.find(
      {
        _id: { $in: Object.values(insertedIds) }
      },
      { session: this.session }
    ).toArray();
    return await Promise.all(
      insertedDocuments.map(async (document) => {
        return await serializeCollection(this.collection, document);
      })
    );
  }
  async updateRecord(modelData) {
    const id = modelData.id;
    if (!id) {
      throw new Error("Cannot update record without an id");
    }
    try {
      const result = await this.collectionInstance.updateOne(
        { _id: new mongodb2.ObjectId(id) },
        { $set: modelData }
      );
      if (result.modifiedCount === 0) {
        throw new Error("The record could not be updated");
      }
      const updatedDocument = await this.collectionInstance.findOne(
        {
          _id: new mongodb2.ObjectId(id)
        },
        { session: this.session }
      );
      return await serializeCollection(this.collection, updatedDocument);
    } catch (error) {
      throw new Error("The record could not be updated, " + String(error));
    }
  }
  async deleteRecord(model) {
    const id = model.id;
    if (!id) {
      throw new Error("Cannot delete record without an id");
    }
    try {
      await this.collectionInstance.deleteOne(
        {
          _id: new mongodb2.ObjectId(id)
        },
        { session: this.session }
      );
      return model;
    } catch (error) {
      throw new Error("The record could not be deleted, " + String(error));
    }
  }
};

// src/no_sql/mongo/mongo_data_source.ts
import dotenv3 from "dotenv";
dotenv3.config();
var _MongoDataSource = class _MongoDataSource extends DataSource {
  constructor(url, mongoClient) {
    super({ type: "mongo" });
    this.url = url;
    this.isConnected = false;
    this.mongoClient = mongoClient;
  }
  getCurrentConnection() {
    return this.mongoClient;
  }
  static async connect(url, options, cb) {
    if (!url) {
      url = process.env.MONGO_URL;
      if (!url) {
        throw new Error(
          "url is required to connect to mongo database and was not provided in the options nor the environment variables"
        );
      }
    }
    const mongoClient = new mongodb3.MongoClient(url, options);
    await mongoClient.connect();
    this.instance = new _MongoDataSource(url, mongoClient);
    this.instance.isConnected = true;
    this.instance.logs = options?.logs || process.env.MONGO_LOGS === "true" || false;
    cb?.();
    return this.instance;
  }
  static getInstance() {
    if (!_MongoDataSource.instance) {
      throw new Error("sql database connection not established");
    }
    return _MongoDataSource.instance;
  }
  /**
   * @description Starts a new session and transaction
   * @returns {mongodb.ClientSession}
   */
  startSession() {
    const session = this.mongoClient.startSession();
    session.startTransaction();
    return session;
  }
  async disconnect() {
    await this.mongoClient.close();
    this.isConnected = false;
  }
  /**
   * @description Executes a callback function with the provided connection details
   * @param connectionDetails
   * @param cb
   */
  static async useConnection(connectionDetails, cb) {
    const mongoClient = new mongodb3.MongoClient(
      connectionDetails.url,
      connectionDetails.options
    );
    await mongoClient.connect();
    const mongoDataSource = new _MongoDataSource(
      connectionDetails.url,
      mongoClient
    );
    const result = await cb(mongoDataSource);
    await mongoClient.close();
  }
  getModelManager(model, mongoDataSource, session) {
    return new CollectionManager(model, mongoDataSource, session, this.logs);
  }
};
_MongoDataSource.instance = null;
var MongoDataSource = _MongoDataSource;

// src/sql/query_builder/standalone_sql_query_builder.ts
var StandaloneQueryBuilder = class _StandaloneQueryBuilder {
  /**
   * @description Constructs a Mysql_query_builder instance.
   * @param model - The model class associated with the table.
   * @param table - The name of the table.
   * @param logs - A boolean indicating whether to log queries.
   */
  constructor(dbType, table, modelCaseConvention = "camel", databaseCaseConvention = "snake", isNestedCondition = false) {
    this.whereQuery = "";
    this.params = [];
    this.isNestedCondition = false;
    this.dbType = dbType;
    this.isNestedCondition = isNestedCondition;
    this.model = {
      modelCaseConvention,
      databaseCaseConvention,
      table
    };
    this.selectQuery = SELECT_default(this.dbType, this.model).selectAll;
    this.selectTemplate = SELECT_default(this.dbType, this.model);
    this.whereTemplate = WHERE_default(this.dbType, this.model);
    this.whereQuery = "";
    this.joinQuery = "";
    this.relations = [];
    this.dynamicColumns = [];
    this.groupByQuery = "";
    this.orderByQuery = "";
    this.limitQuery = "";
    this.offsetQuery = "";
  }
  select(...columns) {
    this.selectQuery = this.selectTemplate.selectColumns(
      ...columns
    );
    return this;
  }
  join(relationTable, primaryColumn, foreignColumn) {
    const join = JOIN_default(
      this.model,
      relationTable,
      primaryColumn,
      foreignColumn
    );
    this.joinQuery += join.innerJoin();
    return this;
  }
  leftJoin(relationTable, primaryColumn, foreignColumn) {
    const join = JOIN_default(
      this.model,
      relationTable,
      primaryColumn,
      foreignColumn
    );
    this.joinQuery += join.leftJoin();
    return this;
  }
  whereBuilder(cb) {
    const queryBuilder = new _StandaloneQueryBuilder(
      this.dbType,
      this.model.table,
      this.model.modelCaseConvention,
      this.model.databaseCaseConvention,
      true
    );
    cb(queryBuilder);
    let whereCondition = queryBuilder.whereQuery.trim();
    if (whereCondition.startsWith("AND")) {
      whereCondition = whereCondition.substring(4);
    } else if (whereCondition.startsWith("OR")) {
      whereCondition = whereCondition.substring(3);
    }
    whereCondition = "(" + whereCondition + ")";
    if (!this.whereQuery) {
      this.whereQuery = this.isNestedCondition ? whereCondition : `WHERE ${whereCondition}`;
    } else {
      this.whereQuery += ` AND ${whereCondition}`;
    }
    this.params.push(...queryBuilder.params);
    return this;
  }
  orWhereBuilder(cb) {
    const nestedBuilder = new _StandaloneQueryBuilder(
      this.dbType,
      this.model.table,
      this.model.modelCaseConvention,
      this.model.databaseCaseConvention,
      true
    );
    cb(nestedBuilder);
    let nestedCondition = nestedBuilder.whereQuery.trim();
    if (nestedCondition.startsWith("AND")) {
      nestedCondition = nestedCondition.substring(4);
    } else if (nestedCondition.startsWith("OR")) {
      nestedCondition = nestedCondition.substring(3);
    }
    nestedCondition = `(${nestedCondition})`;
    if (!this.whereQuery) {
      this.whereQuery = this.isNestedCondition ? nestedCondition : `WHERE ${nestedCondition}`;
      this.params.push(...nestedBuilder.params);
      return this;
    }
    this.whereQuery += ` OR ${nestedCondition}`;
    this.params.push(...nestedBuilder.params);
    return this;
  }
  andWhereBuilder(cb) {
    const nestedBuilder = new _StandaloneQueryBuilder(
      this.dbType,
      this.model.table,
      this.model.modelCaseConvention,
      this.model.databaseCaseConvention,
      true
    );
    cb(nestedBuilder);
    let nestedCondition = nestedBuilder.whereQuery.trim();
    if (nestedCondition.startsWith("AND")) {
      nestedCondition = nestedCondition.substring(4);
    } else if (nestedCondition.startsWith("OR")) {
      nestedCondition = nestedCondition.substring(3);
    }
    if (!this.whereQuery) {
      this.whereQuery = this.isNestedCondition ? nestedCondition : `WHERE ${nestedCondition}`;
      this.params.push(...nestedBuilder.params);
      return this;
    }
    this.whereQuery += ` AND ${nestedCondition}`;
    this.params.push(...nestedBuilder.params);
    return this;
  }
  /**
   * @description Accepts a value and executes a callback only of the value is not null or undefined.
   * @param {any} value
   * @param callback
   */
  when(value, cb) {
    if (value === void 0 || value === null) {
      return this;
    }
    cb(value, this);
    return this;
  }
  /**
   * @description Adds a WHERE condition to the query.
   * @param column - The column to filter.
   * @param operator - The comparison operator.
   * @param value - The value to compare against.
   * @returns The query_builder instance for chaining.
   */
  where(column2, operatorOrValue, value) {
    let operator = "=";
    let actualValue;
    if (typeof operatorOrValue === "string" && value) {
      operator = operatorOrValue;
      actualValue = value;
    } else {
      actualValue = operatorOrValue;
      operator = "=";
    }
    if (this.whereQuery || this.isNestedCondition) {
      const { query: query2, params: params2 } = this.whereTemplate.andWhere(
        column2,
        actualValue,
        operator
      );
      this.whereQuery += query2;
      this.params.push(...params2);
      return this;
    }
    const { query, params } = this.whereTemplate.where(
      column2,
      actualValue,
      operator
    );
    this.whereQuery = query;
    this.params.push(...params);
    return this;
  }
  /**
   * @description Adds an AND WHERE condition to the query.
   * @param column - The column to filter.
   * @param operator - The comparison operator.
   * @param value - The value to compare against.
   * @returns The query_builder instance for chaining.
   */
  andWhere(column2, operatorOrValue, value) {
    let operator = "=";
    let actualValue;
    if (typeof operatorOrValue === "string" && value) {
      operator = operatorOrValue;
      actualValue = value;
    } else {
      actualValue = operatorOrValue;
      operator = "=";
    }
    if (!this.whereQuery && !this.isNestedCondition) {
      const { query: query2, params: params2 } = this.whereTemplate.where(
        column2,
        actualValue,
        operator
      );
      this.whereQuery = query2;
      this.params.push(...params2);
      return this;
    }
    const { query, params } = this.whereTemplate.andWhere(
      column2,
      actualValue,
      operator
    );
    this.whereQuery += query;
    this.params.push(...params);
    return this;
  }
  /**
   * @description Adds an OR WHERE condition to the query.
   * @param column - The column to filter.
   * @param operator - The comparison operator.
   * @param value - The value to compare against.
   * @returns The query_builder instance for chaining.
   */
  orWhere(column2, operatorOrValue, value) {
    let operator = "=";
    let actualValue;
    if (typeof operatorOrValue === "string" && value) {
      operator = operatorOrValue;
      actualValue = value;
    } else {
      actualValue = operatorOrValue;
      operator = "=";
    }
    if (!this.whereQuery && !this.isNestedCondition) {
      const { query: query2, params: params2 } = this.whereTemplate.where(
        column2,
        actualValue,
        operator
      );
      this.whereQuery = query2;
      this.params.push(...params2);
      return this;
    }
    const { query, params } = this.whereTemplate.orWhere(
      column2,
      actualValue,
      operator
    );
    this.whereQuery += query;
    this.params.push(...params);
    return this;
  }
  /**
   * @description Adds a WHERE BETWEEN condition to the query.
   * @param column - The column to filter.
   * @param min - The minimum value for the range.
   * @param max - The maximum value for the range.
   * @returns The query_builder instance for chaining.
   */
  whereBetween(column2, min, max) {
    if (!this.whereQuery && !this.isNestedCondition) {
      const { query: query2, params: params2 } = this.whereTemplate.whereBetween(
        column2,
        min,
        max
      );
      this.whereQuery = query2;
      this.params.push(...params2);
      return this;
    }
    const { query, params } = this.whereTemplate.andWhereBetween(
      column2,
      min,
      max
    );
    this.whereQuery += query;
    this.params.push(...params);
    return this;
  }
  /**
   * @description Adds an AND WHERE BETWEEN condition to the query.
   * @param column - The column to filter.
   * @param min - The minimum value for the range.
   * @param max - The maximum value for the range.
   * @returns The query_builder instance for chaining.
   */
  andWhereBetween(column2, min, max) {
    if (!this.whereQuery && !this.isNestedCondition) {
      const { query: query2, params: params2 } = this.whereTemplate.whereBetween(
        column2,
        min,
        max
      );
      this.whereQuery = query2;
      this.params.push(...params2);
      return this;
    }
    const { query, params } = this.whereTemplate.andWhereBetween(
      column2,
      min,
      max
    );
    this.whereQuery += query;
    this.params.push(...params);
    return this;
  }
  /**
   * @description Adds an OR WHERE BETWEEN condition to the query.
   * @param column - The column to filter.
   * @param min - The minimum value for the range.
   * @param max - The maximum value for the range.
   * @returns The query_builder instance for chaining.
   */
  orWhereBetween(column2, min, max) {
    if (!this.whereQuery && !this.isNestedCondition) {
      const { query: query2, params: params2 } = this.whereTemplate.whereBetween(
        column2,
        min,
        max
      );
      this.whereQuery = query2;
      this.params.push(...params2);
      return this;
    }
    const { query, params } = this.whereTemplate.orWhereBetween(
      column2,
      min,
      max
    );
    this.whereQuery += query;
    this.params.push(...params);
    return this;
  }
  /**
   * @description Adds a WHERE NOT BETWEEN condition to the query.
   * @param column - The column to filter.
   * @param min - The minimum value for the range.
   * @param max - The maximum value for the range.
   * @returns The query_builder instance for chaining.
   */
  whereNotBetween(column2, min, max) {
    if (!this.whereQuery && !this.isNestedCondition) {
      const { query: query2, params: params2 } = this.whereTemplate.whereNotBetween(
        column2,
        min,
        max
      );
      this.whereQuery = query2;
      this.params.push(...params2);
      return this;
    }
    const { query, params } = this.whereTemplate.andWhereNotBetween(
      column2,
      min,
      max
    );
    this.whereQuery += query;
    this.params.push(...params);
    return this;
  }
  /**
   * @description Adds an OR WHERE NOT BETWEEN condition to the query.
   * @param column - The column to filter.
   * @param min - The minimum value for the range.
   * @param max - The maximum value for the range.
   * @returns The query_builder instance for chaining.
   */
  orWhereNotBetween(column2, min, max) {
    if (!this.whereQuery && !this.isNestedCondition) {
      const { query: query2, params: params2 } = this.whereTemplate.whereNotBetween(
        column2,
        min,
        max
      );
      this.whereQuery = query2;
      this.params.push(...params2);
      return this;
    }
    const { query, params } = this.whereTemplate.orWhereNotBetween(
      column2,
      min,
      max
    );
    this.whereQuery += query;
    this.params.push(...params);
    return this;
  }
  /**
   * @description Adds a WHERE IN condition to the query.
   * @param column - The column to filter.
   * @param values - An array of values to match against.
   * @returns The query_builder instance for chaining.
   */
  whereIn(column2, values) {
    if (!this.whereQuery && !this.isNestedCondition) {
      const { query: query2, params: params2 } = this.whereTemplate.whereIn(
        column2,
        values
      );
      this.whereQuery = query2;
      this.params.push(...params2);
      return this;
    }
    const { query, params } = this.whereTemplate.andWhereIn(
      column2,
      values
    );
    this.whereQuery += query;
    this.params.push(...params);
    return this;
  }
  /**
   * @description Adds an AND WHERE IN condition to the query.
   * @param column - The column to filter.
   * @param values - An array of values to match against.
   * @returns The query_builder instance for chaining.
   */
  andWhereIn(column2, values) {
    if (!this.whereQuery && !this.isNestedCondition) {
      const { query: query2, params: params2 } = this.whereTemplate.whereIn(
        column2,
        values
      );
      this.whereQuery = query2;
      this.params.push(...params2);
      return this;
    }
    const { query, params } = this.whereTemplate.andWhereIn(
      column2,
      values
    );
    this.whereQuery += query;
    this.params.push(...params);
    return this;
  }
  /**
   * @description Adds an OR WHERE IN condition to the query.
   * @param column - The column to filter.
   * @param values - An array of values to match against.
   * @returns The query_builder instance for chaining.
   */
  orWhereIn(column2, values) {
    if (!this.whereQuery && !this.isNestedCondition) {
      const { query: query2, params: params2 } = this.whereTemplate.whereIn(
        column2,
        values
      );
      this.whereQuery = query2;
      this.params.push(...params2);
      return this;
    }
    const { query, params } = this.whereTemplate.orWhereIn(
      column2,
      values
    );
    this.whereQuery += query;
    this.params.push(...params);
    return this;
  }
  /**
   * @description Adds a WHERE NOT IN condition to the query.
   * @param column - The column to filter.
   * @param values - An array of values to exclude.
   * @returns The query_builder instance for chaining.
   */
  whereNotIn(column2, values) {
    if (!this.whereQuery && !this.isNestedCondition) {
      const { query: query2, params: params2 } = this.whereTemplate.whereNotIn(
        column2,
        values
      );
      this.whereQuery = query2;
      this.params.push(...params2);
      return this;
    }
    const { query, params } = this.whereTemplate.andWhereNotIn(
      column2,
      values
    );
    this.whereQuery += query;
    this.params.push(...params);
    return this;
  }
  /**
   * @description Adds an OR WHERE NOT IN condition to the query.
   * @param column - The column to filter.
   * @param values - An array of values to exclude.
   * @returns The query_builder instance for chaining.
   */
  orWhereNotIn(column2, values) {
    if (!this.whereQuery && !this.isNestedCondition) {
      const { query: query2, params: params2 } = this.whereTemplate.whereNotIn(
        column2,
        values
      );
      this.whereQuery = query2;
      this.params.push(...params2);
      return this;
    }
    const { query, params } = this.whereTemplate.orWhereNotIn(
      column2,
      values
    );
    this.whereQuery += query;
    this.params.push(...params);
    return this;
  }
  /**
   * @description Adds a WHERE NULL condition to the query.
   * @param column - The column to filter.
   * @returns The query_builder instance for chaining.
   */
  whereNull(column2) {
    if (!this.whereQuery && !this.isNestedCondition) {
      const { query: query2, params: params2 } = this.whereTemplate.whereNull(column2);
      this.whereQuery = query2;
      this.params.push(...params2);
      return this;
    }
    const { query, params } = this.whereTemplate.andWhereNull(column2);
    this.whereQuery += query;
    this.params.push(...params);
    return this;
  }
  /**
   * @description Adds an AND WHERE NULL condition to the query.
   * @param column - The column to filter.
   * @returns The query_builder instance for chaining.
   */
  andWhereNull(column2) {
    if (!this.whereQuery && !this.isNestedCondition) {
      const { query: query2, params: params2 } = this.whereTemplate.whereNull(column2);
      this.whereQuery = query2;
      this.params.push(...params2);
      return this;
    }
    const { query, params } = this.whereTemplate.andWhereNull(column2);
    this.whereQuery += query;
    this.params.push(...params);
    return this;
  }
  /**
   * @description Adds an OR WHERE NULL condition to the query.
   * @param column - The column to filter.
   * @returns The query_builder instance for chaining.
   */
  orWhereNull(column2) {
    if (!this.whereQuery && !this.isNestedCondition) {
      const { query: query2, params: params2 } = this.whereTemplate.whereNull(column2);
      this.whereQuery = query2;
      this.params.push(...params2);
      return this;
    }
    const { query, params } = this.whereTemplate.orWhereNull(column2);
    this.whereQuery += query;
    this.params.push(...params);
    return this;
  }
  /**
   * @description Adds a WHERE NOT NULL condition to the query.
   * @param column - The column to filter.
   * @returns The query_builder instance for chaining.
   */
  whereNotNull(column2) {
    if (!this.whereQuery && !this.isNestedCondition) {
      const { query: query2, params: params2 } = this.whereTemplate.whereNotNull(
        column2
      );
      this.whereQuery = query2;
      this.params.push(...params2);
      return this;
    }
    const { query, params } = this.whereTemplate.andWhereNotNull(
      column2
    );
    this.whereQuery += query;
    this.params.push(...params);
    return this;
  }
  /**
   * @description Adds an AND WHERE NOT NULL condition to the query.
   * @param column - The column to filter.
   * @returns The query_builder instance for chaining.
   */
  andWhereNotNull(column2) {
    if (!this.whereQuery && !this.isNestedCondition) {
      const { query: query2, params: params2 } = this.whereTemplate.whereNotNull(
        column2
      );
      this.whereQuery = query2;
      this.params.push(...params2);
      return this;
    }
    const { query, params } = this.whereTemplate.andWhereNotNull(
      column2
    );
    this.whereQuery += query;
    this.params.push(...params);
    return this;
  }
  /**
   * @description Adds an OR WHERE NOT NULL condition to the query.
   * @param column - The column to filter.
   * @returns The query_builder instance for chaining.
   */
  orWhereNotNull(column2) {
    if (!this.whereQuery && !this.isNestedCondition) {
      const { query: query2, params: params2 } = this.whereTemplate.whereNotNull(
        column2
      );
      this.whereQuery = query2;
      this.params.push(...params2);
      return this;
    }
    const { query, params } = this.whereTemplate.orWhereNotNull(
      column2
    );
    this.whereQuery += query;
    this.params.push(...params);
    return this;
  }
  /**
   * @description Adds a raw WHERE condition to the query.
   * @param query - The raw SQL WHERE condition.
   * @returns The query_builder instance for chaining.
   */
  rawWhere(query, queryParams = []) {
    if (!this.whereQuery && !this.isNestedCondition) {
      const { query: rawQuery2, params: params2 } = this.whereTemplate.rawWhere(
        query,
        queryParams
      );
      this.whereQuery = rawQuery2;
      this.params.push(...params2);
      return this;
    }
    const { query: rawQuery, params } = this.whereTemplate.rawAndWhere(
      query,
      queryParams
    );
    this.whereQuery += rawQuery;
    this.params.push(...params);
    return this;
  }
  /**
   * @description Adds a raw AND WHERE condition to the query.
   * @param query - The raw SQL WHERE condition.
   * @returns The query_builder instance for chaining.
   */
  rawAndWhere(query, queryParams = []) {
    if (!this.whereQuery && !this.isNestedCondition) {
      const { query: rawQuery2, params: params2 } = this.whereTemplate.rawWhere(
        query,
        queryParams
      );
      this.whereQuery = rawQuery2;
      this.params.push(...params2);
      return this;
    }
    const { query: rawQuery, params } = this.whereTemplate.rawAndWhere(
      query,
      queryParams
    );
    this.whereQuery += rawQuery;
    this.params.push(...params);
    return this;
  }
  /**
   * @description Adds a raw OR WHERE condition to the query.
   * @param query - The raw SQL WHERE condition.
   * @returns The query_builder instance for chaining.
   */
  rawOrWhere(query, queryParams = []) {
    if (!this.whereQuery && !this.isNestedCondition) {
      const { query: rawQuery2, params: params2 } = this.whereTemplate.rawWhere(
        query,
        queryParams
      );
      this.whereQuery = rawQuery2;
      this.params.push(...params2);
      return this;
    }
    const { query: rawQuery, params } = this.whereTemplate.rawOrWhere(
      query,
      queryParams
    );
    this.whereQuery += rawQuery;
    this.params.push(...params);
    return this;
  }
  groupBy(...columns) {
    this.groupByQuery = this.selectTemplate.groupBy(...columns);
    return this;
  }
  groupByRaw(query) {
    this.groupByQuery = ` GROUP BY ${query}`;
    return this;
  }
  orderBy(columns, order) {
    this.orderByQuery = this.selectTemplate.orderBy(columns, order);
    return this;
  }
  orderByRaw(query) {
    this.orderByQuery = ` ORDER BY ${query}`;
    return this;
  }
  limit(limit) {
    this.limitQuery = this.selectTemplate.limit(limit);
    return this;
  }
  offset(offset) {
    this.offsetQuery = this.selectTemplate.offset(offset);
    return this;
  }
  getCurrentQuery(dbType) {
    const query = this.selectQuery + this.joinQuery + this.whereQuery + this.groupByQuery + this.orderByQuery + this.limitQuery + this.offsetQuery;
    function parsePlaceHolders(dbType2, query2, startIndex = 1) {
      switch (dbType2) {
        case "mysql":
        case "sqlite":
        case "mariadb":
          return query2.replace(/PLACEHOLDER/g, () => "?");
        case "postgres":
          let index = startIndex;
          return query2.replace(/PLACEHOLDER/g, () => `$${index++}`);
        default:
          throw new Error(
            "Unsupported database type, did you forget to set the dbType in the function params?"
          );
      }
    }
    const parsedQuery = parsePlaceHolders(dbType || this.dbType, query);
    return { query: parsedQuery, params: this.params };
  }
};

// src/index.ts
var src_default = {
  // sql
  Model,
  column,
  belongsTo,
  hasOne,
  hasMany,
  Relation,
  SqlDataSource,
  Migration,
  getRelations,
  getModelColumns,
  getPrimaryKey,
  // redis
  Redis: RedisDataSource,
  // mongo
  MongoDataSource,
  Collection,
  property,
  dynamicColumn
};
export {
  Collection,
=======
// src/sql/query_builder/standalone_sql_query_builder.ts
var StandaloneQueryBuilder = class _StandaloneQueryBuilder {
  /**
   * @description Constructs a Mysql_query_builder instance.
   * @param model - The model class associated with the table.
   * @param table - The name of the table.
   * @param logs - A boolean indicating whether to log queries.
   */
  constructor(dbType, table, modelCaseConvention = "camel", databaseCaseConvention = "snake", isNestedCondition = false) {
    this.whereQuery = "";
    this.params = [];
    this.isNestedCondition = false;
    this.dbType = dbType;
    this.isNestedCondition = isNestedCondition;
    this.model = {
      modelCaseConvention,
      databaseCaseConvention,
      table
    };
    this.selectQuery = SELECT_default(this.dbType, this.model).selectAll;
    this.selectTemplate = SELECT_default(this.dbType, this.model);
    this.whereTemplate = WHERE_default(this.dbType, this.model);
    this.whereQuery = "";
    this.joinQuery = "";
    this.relations = [];
    this.dynamicColumns = [];
    this.groupByQuery = "";
    this.orderByQuery = "";
    this.limitQuery = "";
    this.offsetQuery = "";
  }
  select(...columns) {
    this.selectQuery = this.selectTemplate.selectColumns(
      ...columns
    );
    return this;
  }
  join(relationTable, primaryColumn, foreignColumn) {
    const join = JOIN_default(
      this.model,
      relationTable,
      primaryColumn,
      foreignColumn
    );
    this.joinQuery += join.innerJoin();
    return this;
  }
  leftJoin(relationTable, primaryColumn, foreignColumn) {
    const join = JOIN_default(
      this.model,
      relationTable,
      primaryColumn,
      foreignColumn
    );
    this.joinQuery += join.leftJoin();
    return this;
  }
  whereBuilder(cb) {
    const queryBuilder = new _StandaloneQueryBuilder(
      this.dbType,
      this.model.table,
      this.model.modelCaseConvention,
      this.model.databaseCaseConvention,
      true
    );
    cb(queryBuilder);
    let whereCondition = queryBuilder.whereQuery.trim();
    if (whereCondition.startsWith("AND")) {
      whereCondition = whereCondition.substring(4);
    } else if (whereCondition.startsWith("OR")) {
      whereCondition = whereCondition.substring(3);
    }
    whereCondition = "(" + whereCondition + ")";
    if (!this.whereQuery) {
      this.whereQuery = this.isNestedCondition ? whereCondition : `WHERE ${whereCondition}`;
    } else {
      this.whereQuery += ` AND ${whereCondition}`;
    }
    this.params.push(...queryBuilder.params);
    return this;
  }
  orWhereBuilder(cb) {
    const nestedBuilder = new _StandaloneQueryBuilder(
      this.dbType,
      this.model.table,
      this.model.modelCaseConvention,
      this.model.databaseCaseConvention,
      true
    );
    cb(nestedBuilder);
    let nestedCondition = nestedBuilder.whereQuery.trim();
    if (nestedCondition.startsWith("AND")) {
      nestedCondition = nestedCondition.substring(4);
    } else if (nestedCondition.startsWith("OR")) {
      nestedCondition = nestedCondition.substring(3);
    }
    nestedCondition = `(${nestedCondition})`;
    if (!this.whereQuery) {
      this.whereQuery = this.isNestedCondition ? nestedCondition : `WHERE ${nestedCondition}`;
      this.params.push(...nestedBuilder.params);
      return this;
    }
    this.whereQuery += ` OR ${nestedCondition}`;
    this.params.push(...nestedBuilder.params);
    return this;
  }
  andWhereBuilder(cb) {
    const nestedBuilder = new _StandaloneQueryBuilder(
      this.dbType,
      this.model.table,
      this.model.modelCaseConvention,
      this.model.databaseCaseConvention,
      true
    );
    cb(nestedBuilder);
    let nestedCondition = nestedBuilder.whereQuery.trim();
    if (nestedCondition.startsWith("AND")) {
      nestedCondition = nestedCondition.substring(4);
    } else if (nestedCondition.startsWith("OR")) {
      nestedCondition = nestedCondition.substring(3);
    }
    if (!this.whereQuery) {
      this.whereQuery = this.isNestedCondition ? nestedCondition : `WHERE ${nestedCondition}`;
      this.params.push(...nestedBuilder.params);
      return this;
    }
    this.whereQuery += ` AND ${nestedCondition}`;
    this.params.push(...nestedBuilder.params);
    return this;
  }
  /**
   * @description Accepts a value and executes a callback only of the value is not null or undefined.
   * @param {any} value
   * @param callback
   */
  when(value, cb) {
    if (value === void 0 || value === null) {
      return this;
    }
    cb(value, this);
    return this;
  }
  /**
   * @description Adds a WHERE condition to the query.
   * @param column - The column to filter.
   * @param operator - The comparison operator.
   * @param value - The value to compare against.
   * @returns The query_builder instance for chaining.
   */
  where(column2, operatorOrValue, value) {
    let operator = "=";
    let actualValue;
    if (typeof operatorOrValue === "string" && value) {
      operator = operatorOrValue;
      actualValue = value;
    } else {
      actualValue = operatorOrValue;
      operator = "=";
    }
    if (this.whereQuery || this.isNestedCondition) {
      const { query: query2, params: params2 } = this.whereTemplate.andWhere(
        column2,
        actualValue,
        operator
      );
      this.whereQuery += query2;
      this.params.push(...params2);
      return this;
    }
    const { query, params } = this.whereTemplate.where(
      column2,
      actualValue,
      operator
    );
    this.whereQuery = query;
    this.params.push(...params);
    return this;
  }
  /**
   * @description Adds an AND WHERE condition to the query.
   * @param column - The column to filter.
   * @param operator - The comparison operator.
   * @param value - The value to compare against.
   * @returns The query_builder instance for chaining.
   */
  andWhere(column2, operatorOrValue, value) {
    let operator = "=";
    let actualValue;
    if (typeof operatorOrValue === "string" && value) {
      operator = operatorOrValue;
      actualValue = value;
    } else {
      actualValue = operatorOrValue;
      operator = "=";
    }
    if (!this.whereQuery && !this.isNestedCondition) {
      const { query: query2, params: params2 } = this.whereTemplate.where(
        column2,
        actualValue,
        operator
      );
      this.whereQuery = query2;
      this.params.push(...params2);
      return this;
    }
    const { query, params } = this.whereTemplate.andWhere(
      column2,
      actualValue,
      operator
    );
    this.whereQuery += query;
    this.params.push(...params);
    return this;
  }
  /**
   * @description Adds an OR WHERE condition to the query.
   * @param column - The column to filter.
   * @param operator - The comparison operator.
   * @param value - The value to compare against.
   * @returns The query_builder instance for chaining.
   */
  orWhere(column2, operatorOrValue, value) {
    let operator = "=";
    let actualValue;
    if (typeof operatorOrValue === "string" && value) {
      operator = operatorOrValue;
      actualValue = value;
    } else {
      actualValue = operatorOrValue;
      operator = "=";
    }
    if (!this.whereQuery && !this.isNestedCondition) {
      const { query: query2, params: params2 } = this.whereTemplate.where(
        column2,
        actualValue,
        operator
      );
      this.whereQuery = query2;
      this.params.push(...params2);
      return this;
    }
    const { query, params } = this.whereTemplate.orWhere(
      column2,
      actualValue,
      operator
    );
    this.whereQuery += query;
    this.params.push(...params);
    return this;
  }
  /**
   * @description Adds a WHERE BETWEEN condition to the query.
   * @param column - The column to filter.
   * @param min - The minimum value for the range.
   * @param max - The maximum value for the range.
   * @returns The query_builder instance for chaining.
   */
  whereBetween(column2, min, max) {
    if (!this.whereQuery && !this.isNestedCondition) {
      const { query: query2, params: params2 } = this.whereTemplate.whereBetween(
        column2,
        min,
        max
      );
      this.whereQuery = query2;
      this.params.push(...params2);
      return this;
    }
    const { query, params } = this.whereTemplate.andWhereBetween(
      column2,
      min,
      max
    );
    this.whereQuery += query;
    this.params.push(...params);
    return this;
  }
  /**
   * @description Adds an AND WHERE BETWEEN condition to the query.
   * @param column - The column to filter.
   * @param min - The minimum value for the range.
   * @param max - The maximum value for the range.
   * @returns The query_builder instance for chaining.
   */
  andWhereBetween(column2, min, max) {
    if (!this.whereQuery && !this.isNestedCondition) {
      const { query: query2, params: params2 } = this.whereTemplate.whereBetween(
        column2,
        min,
        max
      );
      this.whereQuery = query2;
      this.params.push(...params2);
      return this;
    }
    const { query, params } = this.whereTemplate.andWhereBetween(
      column2,
      min,
      max
    );
    this.whereQuery += query;
    this.params.push(...params);
    return this;
  }
  /**
   * @description Adds an OR WHERE BETWEEN condition to the query.
   * @param column - The column to filter.
   * @param min - The minimum value for the range.
   * @param max - The maximum value for the range.
   * @returns The query_builder instance for chaining.
   */
  orWhereBetween(column2, min, max) {
    if (!this.whereQuery && !this.isNestedCondition) {
      const { query: query2, params: params2 } = this.whereTemplate.whereBetween(
        column2,
        min,
        max
      );
      this.whereQuery = query2;
      this.params.push(...params2);
      return this;
    }
    const { query, params } = this.whereTemplate.orWhereBetween(
      column2,
      min,
      max
    );
    this.whereQuery += query;
    this.params.push(...params);
    return this;
  }
  /**
   * @description Adds a WHERE NOT BETWEEN condition to the query.
   * @param column - The column to filter.
   * @param min - The minimum value for the range.
   * @param max - The maximum value for the range.
   * @returns The query_builder instance for chaining.
   */
  whereNotBetween(column2, min, max) {
    if (!this.whereQuery && !this.isNestedCondition) {
      const { query: query2, params: params2 } = this.whereTemplate.whereNotBetween(
        column2,
        min,
        max
      );
      this.whereQuery = query2;
      this.params.push(...params2);
      return this;
    }
    const { query, params } = this.whereTemplate.andWhereNotBetween(
      column2,
      min,
      max
    );
    this.whereQuery += query;
    this.params.push(...params);
    return this;
  }
  /**
   * @description Adds an OR WHERE NOT BETWEEN condition to the query.
   * @param column - The column to filter.
   * @param min - The minimum value for the range.
   * @param max - The maximum value for the range.
   * @returns The query_builder instance for chaining.
   */
  orWhereNotBetween(column2, min, max) {
    if (!this.whereQuery && !this.isNestedCondition) {
      const { query: query2, params: params2 } = this.whereTemplate.whereNotBetween(
        column2,
        min,
        max
      );
      this.whereQuery = query2;
      this.params.push(...params2);
      return this;
    }
    const { query, params } = this.whereTemplate.orWhereNotBetween(
      column2,
      min,
      max
    );
    this.whereQuery += query;
    this.params.push(...params);
    return this;
  }
  /**
   * @description Adds a WHERE IN condition to the query.
   * @param column - The column to filter.
   * @param values - An array of values to match against.
   * @returns The query_builder instance for chaining.
   */
  whereIn(column2, values) {
    if (!this.whereQuery && !this.isNestedCondition) {
      const { query: query2, params: params2 } = this.whereTemplate.whereIn(
        column2,
        values
      );
      this.whereQuery = query2;
      this.params.push(...params2);
      return this;
    }
    const { query, params } = this.whereTemplate.andWhereIn(
      column2,
      values
    );
    this.whereQuery += query;
    this.params.push(...params);
    return this;
  }
  /**
   * @description Adds an AND WHERE IN condition to the query.
   * @param column - The column to filter.
   * @param values - An array of values to match against.
   * @returns The query_builder instance for chaining.
   */
  andWhereIn(column2, values) {
    if (!this.whereQuery && !this.isNestedCondition) {
      const { query: query2, params: params2 } = this.whereTemplate.whereIn(
        column2,
        values
      );
      this.whereQuery = query2;
      this.params.push(...params2);
      return this;
    }
    const { query, params } = this.whereTemplate.andWhereIn(
      column2,
      values
    );
    this.whereQuery += query;
    this.params.push(...params);
    return this;
  }
  /**
   * @description Adds an OR WHERE IN condition to the query.
   * @param column - The column to filter.
   * @param values - An array of values to match against.
   * @returns The query_builder instance for chaining.
   */
  orWhereIn(column2, values) {
    if (!this.whereQuery && !this.isNestedCondition) {
      const { query: query2, params: params2 } = this.whereTemplate.whereIn(
        column2,
        values
      );
      this.whereQuery = query2;
      this.params.push(...params2);
      return this;
    }
    const { query, params } = this.whereTemplate.orWhereIn(
      column2,
      values
    );
    this.whereQuery += query;
    this.params.push(...params);
    return this;
  }
  /**
   * @description Adds a WHERE NOT IN condition to the query.
   * @param column - The column to filter.
   * @param values - An array of values to exclude.
   * @returns The query_builder instance for chaining.
   */
  whereNotIn(column2, values) {
    if (!this.whereQuery && !this.isNestedCondition) {
      const { query: query2, params: params2 } = this.whereTemplate.whereNotIn(
        column2,
        values
      );
      this.whereQuery = query2;
      this.params.push(...params2);
      return this;
    }
    const { query, params } = this.whereTemplate.andWhereNotIn(
      column2,
      values
    );
    this.whereQuery += query;
    this.params.push(...params);
    return this;
  }
  /**
   * @description Adds an OR WHERE NOT IN condition to the query.
   * @param column - The column to filter.
   * @param values - An array of values to exclude.
   * @returns The query_builder instance for chaining.
   */
  orWhereNotIn(column2, values) {
    if (!this.whereQuery && !this.isNestedCondition) {
      const { query: query2, params: params2 } = this.whereTemplate.whereNotIn(
        column2,
        values
      );
      this.whereQuery = query2;
      this.params.push(...params2);
      return this;
    }
    const { query, params } = this.whereTemplate.orWhereNotIn(
      column2,
      values
    );
    this.whereQuery += query;
    this.params.push(...params);
    return this;
  }
  /**
   * @description Adds a WHERE NULL condition to the query.
   * @param column - The column to filter.
   * @returns The query_builder instance for chaining.
   */
  whereNull(column2) {
    if (!this.whereQuery && !this.isNestedCondition) {
      const { query: query2, params: params2 } = this.whereTemplate.whereNull(column2);
      this.whereQuery = query2;
      this.params.push(...params2);
      return this;
    }
    const { query, params } = this.whereTemplate.andWhereNull(column2);
    this.whereQuery += query;
    this.params.push(...params);
    return this;
  }
  /**
   * @description Adds an AND WHERE NULL condition to the query.
   * @param column - The column to filter.
   * @returns The query_builder instance for chaining.
   */
  andWhereNull(column2) {
    if (!this.whereQuery && !this.isNestedCondition) {
      const { query: query2, params: params2 } = this.whereTemplate.whereNull(column2);
      this.whereQuery = query2;
      this.params.push(...params2);
      return this;
    }
    const { query, params } = this.whereTemplate.andWhereNull(column2);
    this.whereQuery += query;
    this.params.push(...params);
    return this;
  }
  /**
   * @description Adds an OR WHERE NULL condition to the query.
   * @param column - The column to filter.
   * @returns The query_builder instance for chaining.
   */
  orWhereNull(column2) {
    if (!this.whereQuery && !this.isNestedCondition) {
      const { query: query2, params: params2 } = this.whereTemplate.whereNull(column2);
      this.whereQuery = query2;
      this.params.push(...params2);
      return this;
    }
    const { query, params } = this.whereTemplate.orWhereNull(column2);
    this.whereQuery += query;
    this.params.push(...params);
    return this;
  }
  /**
   * @description Adds a WHERE NOT NULL condition to the query.
   * @param column - The column to filter.
   * @returns The query_builder instance for chaining.
   */
  whereNotNull(column2) {
    if (!this.whereQuery && !this.isNestedCondition) {
      const { query: query2, params: params2 } = this.whereTemplate.whereNotNull(
        column2
      );
      this.whereQuery = query2;
      this.params.push(...params2);
      return this;
    }
    const { query, params } = this.whereTemplate.andWhereNotNull(
      column2
    );
    this.whereQuery += query;
    this.params.push(...params);
    return this;
  }
  /**
   * @description Adds an AND WHERE NOT NULL condition to the query.
   * @param column - The column to filter.
   * @returns The query_builder instance for chaining.
   */
  andWhereNotNull(column2) {
    if (!this.whereQuery && !this.isNestedCondition) {
      const { query: query2, params: params2 } = this.whereTemplate.whereNotNull(
        column2
      );
      this.whereQuery = query2;
      this.params.push(...params2);
      return this;
    }
    const { query, params } = this.whereTemplate.andWhereNotNull(
      column2
    );
    this.whereQuery += query;
    this.params.push(...params);
    return this;
  }
  /**
   * @description Adds an OR WHERE NOT NULL condition to the query.
   * @param column - The column to filter.
   * @returns The query_builder instance for chaining.
   */
  orWhereNotNull(column2) {
    if (!this.whereQuery && !this.isNestedCondition) {
      const { query: query2, params: params2 } = this.whereTemplate.whereNotNull(
        column2
      );
      this.whereQuery = query2;
      this.params.push(...params2);
      return this;
    }
    const { query, params } = this.whereTemplate.orWhereNotNull(
      column2
    );
    this.whereQuery += query;
    this.params.push(...params);
    return this;
  }
  /**
   * @description Adds a raw WHERE condition to the query.
   * @param query - The raw SQL WHERE condition.
   * @returns The query_builder instance for chaining.
   */
  rawWhere(query, queryParams = []) {
    if (!this.whereQuery && !this.isNestedCondition) {
      const { query: rawQuery2, params: params2 } = this.whereTemplate.rawWhere(
        query,
        queryParams
      );
      this.whereQuery = rawQuery2;
      this.params.push(...params2);
      return this;
    }
    const { query: rawQuery, params } = this.whereTemplate.rawAndWhere(
      query,
      queryParams
    );
    this.whereQuery += rawQuery;
    this.params.push(...params);
    return this;
  }
  /**
   * @description Adds a raw AND WHERE condition to the query.
   * @param query - The raw SQL WHERE condition.
   * @returns The query_builder instance for chaining.
   */
  rawAndWhere(query, queryParams = []) {
    if (!this.whereQuery && !this.isNestedCondition) {
      const { query: rawQuery2, params: params2 } = this.whereTemplate.rawWhere(
        query,
        queryParams
      );
      this.whereQuery = rawQuery2;
      this.params.push(...params2);
      return this;
    }
    const { query: rawQuery, params } = this.whereTemplate.rawAndWhere(
      query,
      queryParams
    );
    this.whereQuery += rawQuery;
    this.params.push(...params);
    return this;
  }
  /**
   * @description Adds a raw OR WHERE condition to the query.
   * @param query - The raw SQL WHERE condition.
   * @returns The query_builder instance for chaining.
   */
  rawOrWhere(query, queryParams = []) {
    if (!this.whereQuery && !this.isNestedCondition) {
      const { query: rawQuery2, params: params2 } = this.whereTemplate.rawWhere(
        query,
        queryParams
      );
      this.whereQuery = rawQuery2;
      this.params.push(...params2);
      return this;
    }
    const { query: rawQuery, params } = this.whereTemplate.rawOrWhere(
      query,
      queryParams
    );
    this.whereQuery += rawQuery;
    this.params.push(...params);
    return this;
  }
  groupBy(...columns) {
    this.groupByQuery = this.selectTemplate.groupBy(...columns);
    return this;
  }
  groupByRaw(query) {
    this.groupByQuery = ` GROUP BY ${query}`;
    return this;
  }
  orderBy(columns, order) {
    this.orderByQuery = this.selectTemplate.orderBy(columns, order);
    return this;
  }
  orderByRaw(query) {
    this.orderByQuery = ` ORDER BY ${query}`;
    return this;
  }
  limit(limit) {
    this.limitQuery = this.selectTemplate.limit(limit);
    return this;
  }
  offset(offset) {
    this.offsetQuery = this.selectTemplate.offset(offset);
    return this;
  }
  getCurrentQuery(dbType) {
    const query = this.selectQuery + this.joinQuery + this.whereQuery + this.groupByQuery + this.orderByQuery + this.limitQuery + this.offsetQuery;
    function parsePlaceHolders(dbType2, query2, startIndex = 1) {
      switch (dbType2) {
        case "mysql":
        case "sqlite":
        case "mariadb":
          return query2.replace(/PLACEHOLDER/g, () => "?");
        case "postgres":
          let index = startIndex;
          return query2.replace(/PLACEHOLDER/g, () => `$${index++}`);
        default:
          throw new Error(
            "Unsupported database type, did you forget to set the dbType in the function params?"
          );
      }
    }
    const parsedQuery = parsePlaceHolders(dbType || this.dbType, query);
    return { query: parsedQuery, params: this.params };
  }
};

// src/index.ts
(async () => {
  const userQueryBuilder = new StandaloneQueryBuilder("postgres", "users");
  const { query, params } = userQueryBuilder.whereBuilder((builder) => {
    builder.where("id", 1);
    builder.orWhere("name", "John");
    builder.andWhereBuilder((builder2) => {
      builder2.where("signup_date", "2021-01-01");
      builder2.orWhere("signup_date", "2021-01-02");
    });
  }).getCurrentQuery();
  console.log(query, params);
})();
var src_default = {
  // sql
  Model,
  column,
  belongsTo,
  hasOne,
  hasMany,
  Relation,
  SqlDataSource,
  Migration,
  getRelations,
  getModelColumns,
  // redis
  Redis: RedisDataSource
};
export {
>>>>>>> cbeb0dce
  Migration,
  Model,
  ModelDeleteQueryBuilder,
  ModelUpdateQueryBuilder,
<<<<<<< HEAD
  MongoDataSource,
=======
>>>>>>> cbeb0dce
  RedisDataSource as Redis,
  RedisOptions2 as RedisOptions,
  Relation,
  SqlDataSource,
  StandaloneQueryBuilder,
  belongsTo,
  column,
  src_default as default,
<<<<<<< HEAD
  dynamicProperty,
=======
>>>>>>> cbeb0dce
  getModelColumns,
  getPrimaryKey,
  getRelations,
  hasMany,
<<<<<<< HEAD
  hasOne,
  property
=======
  hasOne
>>>>>>> cbeb0dce
};
//# sourceMappingURL=index.mjs.map<|MERGE_RESOLUTION|>--- conflicted
+++ resolved
@@ -8278,7 +8278,6 @@
   }
 };
 
-<<<<<<< HEAD
 // src/no_sql/mongo/mongo_data_source.ts
 import * as mongodb3 from "mongodb";
 
@@ -9055,765 +9054,6 @@
 _MongoDataSource.instance = null;
 var MongoDataSource = _MongoDataSource;
 
-// src/sql/query_builder/standalone_sql_query_builder.ts
-var StandaloneQueryBuilder = class _StandaloneQueryBuilder {
-  /**
-   * @description Constructs a Mysql_query_builder instance.
-   * @param model - The model class associated with the table.
-   * @param table - The name of the table.
-   * @param logs - A boolean indicating whether to log queries.
-   */
-  constructor(dbType, table, modelCaseConvention = "camel", databaseCaseConvention = "snake", isNestedCondition = false) {
-    this.whereQuery = "";
-    this.params = [];
-    this.isNestedCondition = false;
-    this.dbType = dbType;
-    this.isNestedCondition = isNestedCondition;
-    this.model = {
-      modelCaseConvention,
-      databaseCaseConvention,
-      table
-    };
-    this.selectQuery = SELECT_default(this.dbType, this.model).selectAll;
-    this.selectTemplate = SELECT_default(this.dbType, this.model);
-    this.whereTemplate = WHERE_default(this.dbType, this.model);
-    this.whereQuery = "";
-    this.joinQuery = "";
-    this.relations = [];
-    this.dynamicColumns = [];
-    this.groupByQuery = "";
-    this.orderByQuery = "";
-    this.limitQuery = "";
-    this.offsetQuery = "";
-  }
-  select(...columns) {
-    this.selectQuery = this.selectTemplate.selectColumns(
-      ...columns
-    );
-    return this;
-  }
-  join(relationTable, primaryColumn, foreignColumn) {
-    const join = JOIN_default(
-      this.model,
-      relationTable,
-      primaryColumn,
-      foreignColumn
-    );
-    this.joinQuery += join.innerJoin();
-    return this;
-  }
-  leftJoin(relationTable, primaryColumn, foreignColumn) {
-    const join = JOIN_default(
-      this.model,
-      relationTable,
-      primaryColumn,
-      foreignColumn
-    );
-    this.joinQuery += join.leftJoin();
-    return this;
-  }
-  whereBuilder(cb) {
-    const queryBuilder = new _StandaloneQueryBuilder(
-      this.dbType,
-      this.model.table,
-      this.model.modelCaseConvention,
-      this.model.databaseCaseConvention,
-      true
-    );
-    cb(queryBuilder);
-    let whereCondition = queryBuilder.whereQuery.trim();
-    if (whereCondition.startsWith("AND")) {
-      whereCondition = whereCondition.substring(4);
-    } else if (whereCondition.startsWith("OR")) {
-      whereCondition = whereCondition.substring(3);
-    }
-    whereCondition = "(" + whereCondition + ")";
-    if (!this.whereQuery) {
-      this.whereQuery = this.isNestedCondition ? whereCondition : `WHERE ${whereCondition}`;
-    } else {
-      this.whereQuery += ` AND ${whereCondition}`;
-    }
-    this.params.push(...queryBuilder.params);
-    return this;
-  }
-  orWhereBuilder(cb) {
-    const nestedBuilder = new _StandaloneQueryBuilder(
-      this.dbType,
-      this.model.table,
-      this.model.modelCaseConvention,
-      this.model.databaseCaseConvention,
-      true
-    );
-    cb(nestedBuilder);
-    let nestedCondition = nestedBuilder.whereQuery.trim();
-    if (nestedCondition.startsWith("AND")) {
-      nestedCondition = nestedCondition.substring(4);
-    } else if (nestedCondition.startsWith("OR")) {
-      nestedCondition = nestedCondition.substring(3);
-    }
-    nestedCondition = `(${nestedCondition})`;
-    if (!this.whereQuery) {
-      this.whereQuery = this.isNestedCondition ? nestedCondition : `WHERE ${nestedCondition}`;
-      this.params.push(...nestedBuilder.params);
-      return this;
-    }
-    this.whereQuery += ` OR ${nestedCondition}`;
-    this.params.push(...nestedBuilder.params);
-    return this;
-  }
-  andWhereBuilder(cb) {
-    const nestedBuilder = new _StandaloneQueryBuilder(
-      this.dbType,
-      this.model.table,
-      this.model.modelCaseConvention,
-      this.model.databaseCaseConvention,
-      true
-    );
-    cb(nestedBuilder);
-    let nestedCondition = nestedBuilder.whereQuery.trim();
-    if (nestedCondition.startsWith("AND")) {
-      nestedCondition = nestedCondition.substring(4);
-    } else if (nestedCondition.startsWith("OR")) {
-      nestedCondition = nestedCondition.substring(3);
-    }
-    if (!this.whereQuery) {
-      this.whereQuery = this.isNestedCondition ? nestedCondition : `WHERE ${nestedCondition}`;
-      this.params.push(...nestedBuilder.params);
-      return this;
-    }
-    this.whereQuery += ` AND ${nestedCondition}`;
-    this.params.push(...nestedBuilder.params);
-    return this;
-  }
-  /**
-   * @description Accepts a value and executes a callback only of the value is not null or undefined.
-   * @param {any} value
-   * @param callback
-   */
-  when(value, cb) {
-    if (value === void 0 || value === null) {
-      return this;
-    }
-    cb(value, this);
-    return this;
-  }
-  /**
-   * @description Adds a WHERE condition to the query.
-   * @param column - The column to filter.
-   * @param operator - The comparison operator.
-   * @param value - The value to compare against.
-   * @returns The query_builder instance for chaining.
-   */
-  where(column2, operatorOrValue, value) {
-    let operator = "=";
-    let actualValue;
-    if (typeof operatorOrValue === "string" && value) {
-      operator = operatorOrValue;
-      actualValue = value;
-    } else {
-      actualValue = operatorOrValue;
-      operator = "=";
-    }
-    if (this.whereQuery || this.isNestedCondition) {
-      const { query: query2, params: params2 } = this.whereTemplate.andWhere(
-        column2,
-        actualValue,
-        operator
-      );
-      this.whereQuery += query2;
-      this.params.push(...params2);
-      return this;
-    }
-    const { query, params } = this.whereTemplate.where(
-      column2,
-      actualValue,
-      operator
-    );
-    this.whereQuery = query;
-    this.params.push(...params);
-    return this;
-  }
-  /**
-   * @description Adds an AND WHERE condition to the query.
-   * @param column - The column to filter.
-   * @param operator - The comparison operator.
-   * @param value - The value to compare against.
-   * @returns The query_builder instance for chaining.
-   */
-  andWhere(column2, operatorOrValue, value) {
-    let operator = "=";
-    let actualValue;
-    if (typeof operatorOrValue === "string" && value) {
-      operator = operatorOrValue;
-      actualValue = value;
-    } else {
-      actualValue = operatorOrValue;
-      operator = "=";
-    }
-    if (!this.whereQuery && !this.isNestedCondition) {
-      const { query: query2, params: params2 } = this.whereTemplate.where(
-        column2,
-        actualValue,
-        operator
-      );
-      this.whereQuery = query2;
-      this.params.push(...params2);
-      return this;
-    }
-    const { query, params } = this.whereTemplate.andWhere(
-      column2,
-      actualValue,
-      operator
-    );
-    this.whereQuery += query;
-    this.params.push(...params);
-    return this;
-  }
-  /**
-   * @description Adds an OR WHERE condition to the query.
-   * @param column - The column to filter.
-   * @param operator - The comparison operator.
-   * @param value - The value to compare against.
-   * @returns The query_builder instance for chaining.
-   */
-  orWhere(column2, operatorOrValue, value) {
-    let operator = "=";
-    let actualValue;
-    if (typeof operatorOrValue === "string" && value) {
-      operator = operatorOrValue;
-      actualValue = value;
-    } else {
-      actualValue = operatorOrValue;
-      operator = "=";
-    }
-    if (!this.whereQuery && !this.isNestedCondition) {
-      const { query: query2, params: params2 } = this.whereTemplate.where(
-        column2,
-        actualValue,
-        operator
-      );
-      this.whereQuery = query2;
-      this.params.push(...params2);
-      return this;
-    }
-    const { query, params } = this.whereTemplate.orWhere(
-      column2,
-      actualValue,
-      operator
-    );
-    this.whereQuery += query;
-    this.params.push(...params);
-    return this;
-  }
-  /**
-   * @description Adds a WHERE BETWEEN condition to the query.
-   * @param column - The column to filter.
-   * @param min - The minimum value for the range.
-   * @param max - The maximum value for the range.
-   * @returns The query_builder instance for chaining.
-   */
-  whereBetween(column2, min, max) {
-    if (!this.whereQuery && !this.isNestedCondition) {
-      const { query: query2, params: params2 } = this.whereTemplate.whereBetween(
-        column2,
-        min,
-        max
-      );
-      this.whereQuery = query2;
-      this.params.push(...params2);
-      return this;
-    }
-    const { query, params } = this.whereTemplate.andWhereBetween(
-      column2,
-      min,
-      max
-    );
-    this.whereQuery += query;
-    this.params.push(...params);
-    return this;
-  }
-  /**
-   * @description Adds an AND WHERE BETWEEN condition to the query.
-   * @param column - The column to filter.
-   * @param min - The minimum value for the range.
-   * @param max - The maximum value for the range.
-   * @returns The query_builder instance for chaining.
-   */
-  andWhereBetween(column2, min, max) {
-    if (!this.whereQuery && !this.isNestedCondition) {
-      const { query: query2, params: params2 } = this.whereTemplate.whereBetween(
-        column2,
-        min,
-        max
-      );
-      this.whereQuery = query2;
-      this.params.push(...params2);
-      return this;
-    }
-    const { query, params } = this.whereTemplate.andWhereBetween(
-      column2,
-      min,
-      max
-    );
-    this.whereQuery += query;
-    this.params.push(...params);
-    return this;
-  }
-  /**
-   * @description Adds an OR WHERE BETWEEN condition to the query.
-   * @param column - The column to filter.
-   * @param min - The minimum value for the range.
-   * @param max - The maximum value for the range.
-   * @returns The query_builder instance for chaining.
-   */
-  orWhereBetween(column2, min, max) {
-    if (!this.whereQuery && !this.isNestedCondition) {
-      const { query: query2, params: params2 } = this.whereTemplate.whereBetween(
-        column2,
-        min,
-        max
-      );
-      this.whereQuery = query2;
-      this.params.push(...params2);
-      return this;
-    }
-    const { query, params } = this.whereTemplate.orWhereBetween(
-      column2,
-      min,
-      max
-    );
-    this.whereQuery += query;
-    this.params.push(...params);
-    return this;
-  }
-  /**
-   * @description Adds a WHERE NOT BETWEEN condition to the query.
-   * @param column - The column to filter.
-   * @param min - The minimum value for the range.
-   * @param max - The maximum value for the range.
-   * @returns The query_builder instance for chaining.
-   */
-  whereNotBetween(column2, min, max) {
-    if (!this.whereQuery && !this.isNestedCondition) {
-      const { query: query2, params: params2 } = this.whereTemplate.whereNotBetween(
-        column2,
-        min,
-        max
-      );
-      this.whereQuery = query2;
-      this.params.push(...params2);
-      return this;
-    }
-    const { query, params } = this.whereTemplate.andWhereNotBetween(
-      column2,
-      min,
-      max
-    );
-    this.whereQuery += query;
-    this.params.push(...params);
-    return this;
-  }
-  /**
-   * @description Adds an OR WHERE NOT BETWEEN condition to the query.
-   * @param column - The column to filter.
-   * @param min - The minimum value for the range.
-   * @param max - The maximum value for the range.
-   * @returns The query_builder instance for chaining.
-   */
-  orWhereNotBetween(column2, min, max) {
-    if (!this.whereQuery && !this.isNestedCondition) {
-      const { query: query2, params: params2 } = this.whereTemplate.whereNotBetween(
-        column2,
-        min,
-        max
-      );
-      this.whereQuery = query2;
-      this.params.push(...params2);
-      return this;
-    }
-    const { query, params } = this.whereTemplate.orWhereNotBetween(
-      column2,
-      min,
-      max
-    );
-    this.whereQuery += query;
-    this.params.push(...params);
-    return this;
-  }
-  /**
-   * @description Adds a WHERE IN condition to the query.
-   * @param column - The column to filter.
-   * @param values - An array of values to match against.
-   * @returns The query_builder instance for chaining.
-   */
-  whereIn(column2, values) {
-    if (!this.whereQuery && !this.isNestedCondition) {
-      const { query: query2, params: params2 } = this.whereTemplate.whereIn(
-        column2,
-        values
-      );
-      this.whereQuery = query2;
-      this.params.push(...params2);
-      return this;
-    }
-    const { query, params } = this.whereTemplate.andWhereIn(
-      column2,
-      values
-    );
-    this.whereQuery += query;
-    this.params.push(...params);
-    return this;
-  }
-  /**
-   * @description Adds an AND WHERE IN condition to the query.
-   * @param column - The column to filter.
-   * @param values - An array of values to match against.
-   * @returns The query_builder instance for chaining.
-   */
-  andWhereIn(column2, values) {
-    if (!this.whereQuery && !this.isNestedCondition) {
-      const { query: query2, params: params2 } = this.whereTemplate.whereIn(
-        column2,
-        values
-      );
-      this.whereQuery = query2;
-      this.params.push(...params2);
-      return this;
-    }
-    const { query, params } = this.whereTemplate.andWhereIn(
-      column2,
-      values
-    );
-    this.whereQuery += query;
-    this.params.push(...params);
-    return this;
-  }
-  /**
-   * @description Adds an OR WHERE IN condition to the query.
-   * @param column - The column to filter.
-   * @param values - An array of values to match against.
-   * @returns The query_builder instance for chaining.
-   */
-  orWhereIn(column2, values) {
-    if (!this.whereQuery && !this.isNestedCondition) {
-      const { query: query2, params: params2 } = this.whereTemplate.whereIn(
-        column2,
-        values
-      );
-      this.whereQuery = query2;
-      this.params.push(...params2);
-      return this;
-    }
-    const { query, params } = this.whereTemplate.orWhereIn(
-      column2,
-      values
-    );
-    this.whereQuery += query;
-    this.params.push(...params);
-    return this;
-  }
-  /**
-   * @description Adds a WHERE NOT IN condition to the query.
-   * @param column - The column to filter.
-   * @param values - An array of values to exclude.
-   * @returns The query_builder instance for chaining.
-   */
-  whereNotIn(column2, values) {
-    if (!this.whereQuery && !this.isNestedCondition) {
-      const { query: query2, params: params2 } = this.whereTemplate.whereNotIn(
-        column2,
-        values
-      );
-      this.whereQuery = query2;
-      this.params.push(...params2);
-      return this;
-    }
-    const { query, params } = this.whereTemplate.andWhereNotIn(
-      column2,
-      values
-    );
-    this.whereQuery += query;
-    this.params.push(...params);
-    return this;
-  }
-  /**
-   * @description Adds an OR WHERE NOT IN condition to the query.
-   * @param column - The column to filter.
-   * @param values - An array of values to exclude.
-   * @returns The query_builder instance for chaining.
-   */
-  orWhereNotIn(column2, values) {
-    if (!this.whereQuery && !this.isNestedCondition) {
-      const { query: query2, params: params2 } = this.whereTemplate.whereNotIn(
-        column2,
-        values
-      );
-      this.whereQuery = query2;
-      this.params.push(...params2);
-      return this;
-    }
-    const { query, params } = this.whereTemplate.orWhereNotIn(
-      column2,
-      values
-    );
-    this.whereQuery += query;
-    this.params.push(...params);
-    return this;
-  }
-  /**
-   * @description Adds a WHERE NULL condition to the query.
-   * @param column - The column to filter.
-   * @returns The query_builder instance for chaining.
-   */
-  whereNull(column2) {
-    if (!this.whereQuery && !this.isNestedCondition) {
-      const { query: query2, params: params2 } = this.whereTemplate.whereNull(column2);
-      this.whereQuery = query2;
-      this.params.push(...params2);
-      return this;
-    }
-    const { query, params } = this.whereTemplate.andWhereNull(column2);
-    this.whereQuery += query;
-    this.params.push(...params);
-    return this;
-  }
-  /**
-   * @description Adds an AND WHERE NULL condition to the query.
-   * @param column - The column to filter.
-   * @returns The query_builder instance for chaining.
-   */
-  andWhereNull(column2) {
-    if (!this.whereQuery && !this.isNestedCondition) {
-      const { query: query2, params: params2 } = this.whereTemplate.whereNull(column2);
-      this.whereQuery = query2;
-      this.params.push(...params2);
-      return this;
-    }
-    const { query, params } = this.whereTemplate.andWhereNull(column2);
-    this.whereQuery += query;
-    this.params.push(...params);
-    return this;
-  }
-  /**
-   * @description Adds an OR WHERE NULL condition to the query.
-   * @param column - The column to filter.
-   * @returns The query_builder instance for chaining.
-   */
-  orWhereNull(column2) {
-    if (!this.whereQuery && !this.isNestedCondition) {
-      const { query: query2, params: params2 } = this.whereTemplate.whereNull(column2);
-      this.whereQuery = query2;
-      this.params.push(...params2);
-      return this;
-    }
-    const { query, params } = this.whereTemplate.orWhereNull(column2);
-    this.whereQuery += query;
-    this.params.push(...params);
-    return this;
-  }
-  /**
-   * @description Adds a WHERE NOT NULL condition to the query.
-   * @param column - The column to filter.
-   * @returns The query_builder instance for chaining.
-   */
-  whereNotNull(column2) {
-    if (!this.whereQuery && !this.isNestedCondition) {
-      const { query: query2, params: params2 } = this.whereTemplate.whereNotNull(
-        column2
-      );
-      this.whereQuery = query2;
-      this.params.push(...params2);
-      return this;
-    }
-    const { query, params } = this.whereTemplate.andWhereNotNull(
-      column2
-    );
-    this.whereQuery += query;
-    this.params.push(...params);
-    return this;
-  }
-  /**
-   * @description Adds an AND WHERE NOT NULL condition to the query.
-   * @param column - The column to filter.
-   * @returns The query_builder instance for chaining.
-   */
-  andWhereNotNull(column2) {
-    if (!this.whereQuery && !this.isNestedCondition) {
-      const { query: query2, params: params2 } = this.whereTemplate.whereNotNull(
-        column2
-      );
-      this.whereQuery = query2;
-      this.params.push(...params2);
-      return this;
-    }
-    const { query, params } = this.whereTemplate.andWhereNotNull(
-      column2
-    );
-    this.whereQuery += query;
-    this.params.push(...params);
-    return this;
-  }
-  /**
-   * @description Adds an OR WHERE NOT NULL condition to the query.
-   * @param column - The column to filter.
-   * @returns The query_builder instance for chaining.
-   */
-  orWhereNotNull(column2) {
-    if (!this.whereQuery && !this.isNestedCondition) {
-      const { query: query2, params: params2 } = this.whereTemplate.whereNotNull(
-        column2
-      );
-      this.whereQuery = query2;
-      this.params.push(...params2);
-      return this;
-    }
-    const { query, params } = this.whereTemplate.orWhereNotNull(
-      column2
-    );
-    this.whereQuery += query;
-    this.params.push(...params);
-    return this;
-  }
-  /**
-   * @description Adds a raw WHERE condition to the query.
-   * @param query - The raw SQL WHERE condition.
-   * @returns The query_builder instance for chaining.
-   */
-  rawWhere(query, queryParams = []) {
-    if (!this.whereQuery && !this.isNestedCondition) {
-      const { query: rawQuery2, params: params2 } = this.whereTemplate.rawWhere(
-        query,
-        queryParams
-      );
-      this.whereQuery = rawQuery2;
-      this.params.push(...params2);
-      return this;
-    }
-    const { query: rawQuery, params } = this.whereTemplate.rawAndWhere(
-      query,
-      queryParams
-    );
-    this.whereQuery += rawQuery;
-    this.params.push(...params);
-    return this;
-  }
-  /**
-   * @description Adds a raw AND WHERE condition to the query.
-   * @param query - The raw SQL WHERE condition.
-   * @returns The query_builder instance for chaining.
-   */
-  rawAndWhere(query, queryParams = []) {
-    if (!this.whereQuery && !this.isNestedCondition) {
-      const { query: rawQuery2, params: params2 } = this.whereTemplate.rawWhere(
-        query,
-        queryParams
-      );
-      this.whereQuery = rawQuery2;
-      this.params.push(...params2);
-      return this;
-    }
-    const { query: rawQuery, params } = this.whereTemplate.rawAndWhere(
-      query,
-      queryParams
-    );
-    this.whereQuery += rawQuery;
-    this.params.push(...params);
-    return this;
-  }
-  /**
-   * @description Adds a raw OR WHERE condition to the query.
-   * @param query - The raw SQL WHERE condition.
-   * @returns The query_builder instance for chaining.
-   */
-  rawOrWhere(query, queryParams = []) {
-    if (!this.whereQuery && !this.isNestedCondition) {
-      const { query: rawQuery2, params: params2 } = this.whereTemplate.rawWhere(
-        query,
-        queryParams
-      );
-      this.whereQuery = rawQuery2;
-      this.params.push(...params2);
-      return this;
-    }
-    const { query: rawQuery, params } = this.whereTemplate.rawOrWhere(
-      query,
-      queryParams
-    );
-    this.whereQuery += rawQuery;
-    this.params.push(...params);
-    return this;
-  }
-  groupBy(...columns) {
-    this.groupByQuery = this.selectTemplate.groupBy(...columns);
-    return this;
-  }
-  groupByRaw(query) {
-    this.groupByQuery = ` GROUP BY ${query}`;
-    return this;
-  }
-  orderBy(columns, order) {
-    this.orderByQuery = this.selectTemplate.orderBy(columns, order);
-    return this;
-  }
-  orderByRaw(query) {
-    this.orderByQuery = ` ORDER BY ${query}`;
-    return this;
-  }
-  limit(limit) {
-    this.limitQuery = this.selectTemplate.limit(limit);
-    return this;
-  }
-  offset(offset) {
-    this.offsetQuery = this.selectTemplate.offset(offset);
-    return this;
-  }
-  getCurrentQuery(dbType) {
-    const query = this.selectQuery + this.joinQuery + this.whereQuery + this.groupByQuery + this.orderByQuery + this.limitQuery + this.offsetQuery;
-    function parsePlaceHolders(dbType2, query2, startIndex = 1) {
-      switch (dbType2) {
-        case "mysql":
-        case "sqlite":
-        case "mariadb":
-          return query2.replace(/PLACEHOLDER/g, () => "?");
-        case "postgres":
-          let index = startIndex;
-          return query2.replace(/PLACEHOLDER/g, () => `$${index++}`);
-        default:
-          throw new Error(
-            "Unsupported database type, did you forget to set the dbType in the function params?"
-          );
-      }
-    }
-    const parsedQuery = parsePlaceHolders(dbType || this.dbType, query);
-    return { query: parsedQuery, params: this.params };
-  }
-};
-
-// src/index.ts
-var src_default = {
-  // sql
-  Model,
-  column,
-  belongsTo,
-  hasOne,
-  hasMany,
-  Relation,
-  SqlDataSource,
-  Migration,
-  getRelations,
-  getModelColumns,
-  getPrimaryKey,
-  // redis
-  Redis: RedisDataSource,
-  // mongo
-  MongoDataSource,
-  Collection,
-  property,
-  dynamicColumn
-};
-export {
-  Collection,
-=======
 // src/sql/query_builder/standalone_sql_query_builder.ts
 var StandaloneQueryBuilder = class _StandaloneQueryBuilder {
   /**
@@ -10573,19 +9813,22 @@
   Migration,
   getRelations,
   getModelColumns,
+  getPrimaryKey,
   // redis
-  Redis: RedisDataSource
+  Redis: RedisDataSource,
+  // mongo
+  MongoDataSource,
+  Collection,
+  property,
+  dynamicColumn
 };
 export {
->>>>>>> cbeb0dce
+  Collection,
   Migration,
   Model,
   ModelDeleteQueryBuilder,
   ModelUpdateQueryBuilder,
-<<<<<<< HEAD
   MongoDataSource,
-=======
->>>>>>> cbeb0dce
   RedisDataSource as Redis,
   RedisOptions2 as RedisOptions,
   Relation,
@@ -10594,19 +9837,12 @@
   belongsTo,
   column,
   src_default as default,
-<<<<<<< HEAD
   dynamicProperty,
-=======
->>>>>>> cbeb0dce
   getModelColumns,
   getPrimaryKey,
   getRelations,
   hasMany,
-<<<<<<< HEAD
   hasOne,
   property
-=======
-  hasOne
->>>>>>> cbeb0dce
 };
 //# sourceMappingURL=index.mjs.map